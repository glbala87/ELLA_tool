var gulp = require('gulp'),
    uglify = require('gulp-uglify'),
    util = require('gulp-util'),
    cssnano = require('gulp-cssnano'),
    autoprefixer = require('gulp-autoprefixer'),
    flatten = require('gulp-flatten'),
    concat = require('gulp-concat'),
    babelify = require("babelify"),
    livereload = require('gulp-livereload'),
    wrapper = require('gulp-wrapper'),
    sass = require('gulp-sass'),
    plumber = require('gulp-plumber'),
    source = require('vinyl-source-stream'),
    buffer = require('vinyl-buffer'),
    browserify = require('browserify'),
    notify = require('gulp-notify'),
    templateCache = require('gulp-angular-templatecache'),
    os = require('os'),
    path = require('path'),
    __basedir = 'src/webui/dev/';

var production = !!util.env.production;

if(! production) {
    var watchify   = require('watchify'),
        protractor = require('gulp-protractor').protractor,
        KarmaServer = require('karma').Server;
}

function getIpAddress() {
    var ipAddress = null;
    var ifaces = os.networkInterfaces();

    function processDetails(details) {
        if (details.family === 'IPv4' && details.address !== '127.0.0.1' && !ipAddress) {
            ipAddress = details.address;
        }
    }

    for (var dev in ifaces) {
        ifaces[dev].forEach(processDetails);
    }
    return ipAddress;
}

var onError = function(err) {
    console.error('\033[31m ERROR:' + err.message + '\033[91m');
};
/*
 * Compile thirdparty javascript
 */
gulp.task('tp-js', function() {
    var sourcePaths = [
        './node_modules/js-polyfills/polyfill.min.js',
        'src/webui/src/thirdparty/angular/1.5.0-rc2/angular.js',
        'src/webui/src/thirdparty/angular/1.5.0-rc2/angular-resource.js',
        'src/webui/src/thirdparty/angular/1.5.0-rc2/angular-animate.js',
        'src/webui/src/thirdparty/angular/1.5.0-rc2/angular-route.js',
        'src/webui/src/thirdparty/angular/1.5.0-rc2/angular-cookies.js',
        'src/webui/src/thirdparty/angularui-bootstrap/ui-bootstrap-tpls-1.1.1.min.js',
        'src/webui/src/thirdparty/ui-router/angular-ui-router.min.js',
        'src/webui/src/thirdparty/angular-clipboard/angular-clipboard.js',
        'src/webui/src/thirdparty/angular-toastr/angular-toastr.tpls.min.js',
        'src/webui/src/thirdparty/autosize-textarea/autosize.min.js',
        'src/webui/src/thirdparty/color-hash/color-hash.js',
        'src/webui/src/thirdparty/checklist-model/checklist-model.js',
        'src/webui/src/thirdparty/dalliance/release-0.13/dalliance-compiled.js',
        'src/webui/src/thirdparty/thenby/thenBy.min.js',
        'src/webui/src/thirdparty/igv/jquery.min.js',  // <-- Beware, we're using jquery here (in case of conflicts)
        'src/webui/src/thirdparty/igv/jquery-ui.min.js',
        'src/webui/src/thirdparty/igv/igv-1.0.5.min.js',
<<<<<<< HEAD
        'src/webui/src/thirdparty/angular-selector/angular-selector.min.js'
=======
        'src/webui/src/thirdparty/wysiwygjs/wysiwyg.js',
        'src/webui/src/thirdparty/vanilla-color-picker/vanilla-color-picker.min.js'

>>>>>>> e55992fa
    ];

    return gulp.src(sourcePaths)
        .pipe(plumber())
        .pipe(concat('thirdparty.js'))
        .pipe(production ? uglify() : util.noop())
        .pipe(gulp.dest(__basedir));
});

var bundler = browserify('./src/webui/src/js/index.js', {
    debug: production ? false : true,
    cache: {}, packageCache: {}, fullPaths: true // for watchify
}).transform(babelify.configure({
    presets: ["es2015", "stage-0"],
    plugins: ["babel-plugin-transform-decorators-legacy"]
}));

function doBundling(watcher) {
    d = new Date(); console.log(
      '[' + d.toTimeString().split(' ')[0] + ']' + ' Started bundling...'
    );

    watcher
        .bundle()
        .on('error', function(err) { onError(err); this.emit('end'); })
        .pipe(plumber({
            errorHandler: onError
        }))
        .pipe(source('app.js'))
        .pipe(buffer())
        .pipe(gulp.dest(__basedir))
        .on('end', function() { d = new Date(); console.log(
                '[' + d.toTimeString().split(' ')[0] + ']' + ' Finished rebuilding JS, so fast!'
        )})
        .pipe(production ? util.noop() : livereload());

}

gulp.task('watch-js', function() {
    var watcher  = watchify(bundler, {
        poll: true // because inotify don't work in Docker
    });
    watcher
        .on('update', function () { doBundling(watcher); });

    doBundling(watcher); // Run the bundle the first time (required for Watchify to kick in)

    return watcher;
});

/*
 * Compile app javascript
 * Transpiles ES6 to ES5
 */
gulp.task('js', function(done) {
    // return browserify('./src/webui/src/js/index.js', {debug: true})
    return bundler
        .bundle()
        .on('error', function(err) { onError(err); this.emit('end'); })
        .pipe(plumber({
            errorHandler: onError
        }))
        .pipe(source('app.js'))
        .pipe(buffer())
        .pipe(gulp.dest(__basedir))
        .pipe(production ? util.noop() : livereload())
        .pipe(production ? uglify() : util.noop());
});

gulp.task('ngtmpl', function() {
    return gulp.src('**/*.ngtmpl.html')
        .pipe(templateCache('templates.js', {
            transformUrl: function(file) {return 'ngtmpl/' + path.basename(file)},
            standalone: true
        }))
        .pipe(gulp.dest(__basedir))
        .pipe(production ? util.noop() : livereload());
});

gulp.task('index', function() {
    return gulp.src('src/webui/src/index.html')
        .pipe(plumber())
        .pipe(gulp.dest(__basedir));
});

// SASS
gulp.task('sass', function () {
    gulp.src('src/webui/src/sass/*.scss')
        .pipe(plumber())
        .pipe(sass().on('error', sass.logError))
        .pipe(concat('app.css'))
        .pipe(autoprefixer({
          browsers: ['last 2 versions'],
          cascade: false
          }))
        .pipe(production ? cssnano() : util.noop())
        .pipe(gulp.dest(__basedir))
        .pipe(production ? util.noop() : livereload());
});

gulp.task('base-css', function () {
  gulp.src('src/webui/src/css/base.css')
    .pipe(gulp.dest(__basedir));
});


/*
 * Copy required fonts
 */
gulp.task('fonts', function () {
    gulp.src(
        [ 'src/webui/src/thirdparty/fonts/*.woff2' ])
        .pipe(plumber())
        .pipe(gulp.dest(__basedir + 'fonts/'));
});

/**
 * Run end-2-end tests
 */

gulp.task('e2e', function(done) {
    var base = util.env.e2e_ip || '172.16.250.128';
    var basePort = util.env.e2e_port || 8000;
    var seleniumAddress = util.env.selenium_address || 'http://172.16.250.128:4444/wd/hub';
    var args = ['--baseUrl', 'http://' + base + ':' + basePort,
                '--seleniumAddress', seleniumAddress
    ];

    // spec orders matter until we can handle the alert popup when swithcing pages
    gulp.src([
             './src/webui/tests/e2e/misc.spec.js',
             './src/webui/tests/e2e/allele-popup.spec.js'
        ])
        .pipe(protractor({
            configFile: "./src/webui/tests/protractor.conf.js",
            args: args
        }))
        .on('error', function(e) { console.error(e.message); throw e;});
});

/**
 * Run unit test once and exit
 * #TODO: hangs (forever) if error in bundling (i.e. syntax file in code)
 */
gulp.task('unit', ['tp-js', 'js', 'ngtmpl'], function (done) {
    var server = new KarmaServer({
      configFile: __dirname + '/src/webui/tests/karma.conf.js',
      singleRun: true,
        autoWatch: false
    }, karmaCompleted);

    server.start();

    function karmaCompleted(karmaResult) {
        if (karmaResult === 1) {
            done('Karma: tests failed with code ' + karmaResult);
        } else {
            done();
        }
    }

});

/**
 * Rerun unit tests as code change
 */

gulp.task('unit-auto', ['tp-js', 'js'], function (done) {
    new KarmaServer({
        configFile: __dirname + '/src/webui/tests/karma.conf.js',
        singleRun: false,
        autoWatch: true // karma watches files in 'files:' in karma.conf.js
    }, done).start();
});

gulp.task('watch', function() {
    livereload.listen();
    // gulp.watch('src/webui/src/js/**/*.js', ['js']);
    gulp.watch('src/webui/src/sass/*.scss', ['sass']);
    gulp.watch('src/webui/src/**/*.html', ['ngtmpl', 'index']);
});


gulp.task('build', ['index', 'tp-js', 'js', 'ngtmpl', 'fonts', 'sass', 'base-css']);

gulp.task('default', ['build','watch-js', 'watch']);<|MERGE_RESOLUTION|>--- conflicted
+++ resolved
@@ -69,13 +69,9 @@
         'src/webui/src/thirdparty/igv/jquery.min.js',  // <-- Beware, we're using jquery here (in case of conflicts)
         'src/webui/src/thirdparty/igv/jquery-ui.min.js',
         'src/webui/src/thirdparty/igv/igv-1.0.5.min.js',
-<<<<<<< HEAD
-        'src/webui/src/thirdparty/angular-selector/angular-selector.min.js'
-=======
+        'src/webui/src/thirdparty/angular-selector/angular-selector.min.js',
         'src/webui/src/thirdparty/wysiwygjs/wysiwyg.js',
         'src/webui/src/thirdparty/vanilla-color-picker/vanilla-color-picker.min.js'
-
->>>>>>> e55992fa
     ];
 
     return gulp.src(sourcePaths)
