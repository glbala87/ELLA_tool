---
run_genap_api_tests:
  script:
<<<<<<< HEAD
    - make ci-single-test TEST_NAME=api BRANCH=test

run_genap_js_tests:
  script:
    - make ci-single-test TEST_NAME=js BRANCH=test

run_genap_python_tests:
  script:
    - make ci-single-test TEST_NAME=common BRANCH=test

run_genap_e2e_tests:
  script:
    - make ci-e2e-test BRANCH=test
=======
    - make test BRANCH=test

build_dev_image:
  script:
    - make image
  only:
    - build-dev

build_release_image:
  script:
    - make image BUILD_TYPE=prod
  only:
    - build-release
>>>>>>> 6bcbe8ca
<|MERGE_RESOLUTION|>--- conflicted
+++ resolved
@@ -1,7 +1,6 @@
 ---
 run_genap_api_tests:
   script:
-<<<<<<< HEAD
     - make ci-single-test TEST_NAME=api BRANCH=test
 
 run_genap_js_tests:
@@ -15,8 +14,10 @@
 run_genap_e2e_tests:
   script:
     - make ci-e2e-test BRANCH=test
-=======
-    - make test BRANCH=test
+
+#run_genap_tests:
+#  script:
+#    - make ci-test BRANCH=test
 
 build_dev_image:
   script:
@@ -28,5 +29,4 @@
   script:
     - make image BUILD_TYPE=prod
   only:
-    - build-release
->>>>>>> 6bcbe8ca
+    - build-release