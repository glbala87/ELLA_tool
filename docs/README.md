---
sidebar: false
---

<div style="text-align: center;padding-top: 50px;padding-bottom: 50px">
	<img width="250px;" src="./logo_blue.svg">
	<div style="font-size: 280%;">documentation</div>
	<div style="font-size: 80%;">v1.7 | 05.09.2019</div>
</div>

- [User interface](/manual/): Guide to the user interface.
- [Concepts](/concepts/): In-depth explanation of select topics important for ELLA end-users.
- [Technical documentation](/technical/): System setup and technical specification.
- [Release notes](/releasenotes/): Versions and changes.
- [Support](#support-and-requests): Send us an e-mail!
- [Official website](http://allel.es)

## About ELLA and availability

<<<<<<< HEAD
*ella* is a variant interpretation tool intended for clinical use, developed in close collaboration with users at the Department of Medical Genetics, Oslo University Hospital.
=======
ELLA is a variant interpretation tool intended for clinical use, developed in close collaboration with users at the Department of Medical Genetics, Oslo University Hospital. 
>>>>>>> 085a8ea6

The name ELLA is a word play on “alleles”:

<div style="text-indent: 4%;">
	<img src="./manual/img/logo_explanation.png">
</div>

ELLA is open source and available under a MIT licence, see the [official website](http://allel.es).

## Support and requests

For support and suggestions, [send us an e-mail](ma&#105;lt&#111;&#58;&#101;%6&#67;la&#37;2&#68;s&#117;pport&#64;m&#101;&#100;i&#115;&#105;&#110;&#46;%75i%&#54;F&#46;n%&#54;F)

::: warning NOTE
If you notice that functionality has stopped working or other unusual behavior in ELLA, first try a **force refresh** of the browser cache: Press `Shift + F5`. This will ensure you get the latest setup, especially after updates.
:::<|MERGE_RESOLUTION|>--- conflicted
+++ resolved
@@ -17,11 +17,7 @@
 
 ## About ELLA and availability
 
-<<<<<<< HEAD
-*ella* is a variant interpretation tool intended for clinical use, developed in close collaboration with users at the Department of Medical Genetics, Oslo University Hospital.
-=======
-ELLA is a variant interpretation tool intended for clinical use, developed in close collaboration with users at the Department of Medical Genetics, Oslo University Hospital. 
->>>>>>> 085a8ea6
+ELLA is a variant interpretation tool intended for clinical use, developed in close collaboration with users at the Department of Medical Genetics, Oslo University Hospital.
 
 The name ELLA is a word play on “alleles”:
 
