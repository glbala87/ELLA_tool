---
sidebar: auto
---

# Release notes

- [1.4.1](#_1-4-1)
- [1.4](#_1-4)
- [1.3.1](#_1-3-1)
- [1.3](#_1-3)
- [1.2](#_1-2)
- [1.1.2](#_1-1-2)
- [1.1.1](#_1-1-1)
- [1.1](#_1-1)


## 1.4.1

### Additions and fixes
- Increase overview update interval to lessen strain server
- Fix automatic import of analyses with underscore in the gene panel name
- Fix issue where finalization would not work under certain conditions.

<<<<<<< HEAD
## 1.3.1

### Additions and fixes
- Fix issue in `Variant report` when parsing warning from pipeline, in some cases yielding wrong number of poorly covered regions.


## 1.3
=======

## 1.4
>>>>>>> fe90037b

### Highlights

#### Variant filter configurations

ella now supports configuring several filter configurations for a user group. This lets you define filter chains that are specific to certain types of analyses (e.g. single or trio analyses) or specific analysis names. One analysis can have several applicable filter configurations which will show up as options in the side bar inside the analysis workflow: 

<div style="text-indent: 4%;">
    <img src="./img/1-4-filter-select.png">
    <br>
    <div style="font-size: 80%;">
        <strong>Figure: </strong>Switch between different filter configurations in an ongoing analysis.
    </div>
    <br>
</div>

Examples of possible filter configurations are different levels of frequency thresholds, or being able to turn on and off family (segregation) filtering for an analysis.

#### New variant filters

Current filters include: 

- Classification filter
- Consequence filter
- External filter
- Frequency filter
- Inheritance model filter
- Polypyrimidine filter
- Quality filter
- Region filter
- Segregation filter

See new section [Concepts/Filters](/concepts/filtering.md) in the documentation for details on how these filters work and how to configure them. 

#### Comment editor additions

The comment editor now supports inserting pre-defined templates, as well as references from the STUDIES & REFERENCES section, using two new buttons in the comment field menu. Templates can be defined independently for different comment fields, and supports basic text formatting.

<div style="text-indent: 4%;">
    <img src="./img/1-4-comment-template-reference.png">
    <br>
    <div style="font-size: 80%;">
        <strong>Figure: </strong>Adding templates and references.
    </div>
    <br>
</div>

If no template has been defined or no reference has been found/added (STUDIES & REFERENCES section), the respective buttons will be inactive (greyed out).

### New features

- [Variant filter configurations](/releasenotes/#variant-filter-configurations).
- [New filters (turn on/off in configuration)](/releasenotes/#new-variant-filters).
- [Use text templates and add references in comment fields](/releasenotes/#comment-editor-additions).
- Work log: Hide system messages by clicking `MESSAGES ONLY`.
- New class: "Drug response" (as defined in [ClinVar](https://www.ncbi.nlm.nih.gov/clinvar/docs/clinsig/)).
- New "Indication comment" on the REPORT page, for comments specifically about the patient's indication.
- Nearby variants warning now checks all variants in analysis (previously only checked non-filtered variants). Now also checks nearby within 2bp (possibly same codon), rather than 3bp.
- Empty gnomAD, ClinVar and HGMD Pro records now have external links to generic pages. 
- Added warning for expiring passwords.

### Other additions and fixes

- Added `ADD STUDIES` button in top bar.
- Fixed description for ACMG criterion BP6.
- Fixed missing scrolling in "Show analyses".
- "PL" removed from Quality card in ANALYSIS SPECIFIC section.
- Changed order of sections on CLASSIFICATION page to PREDICTION - EXTERNAL - STUDIES & REFERENCES
- References are now ordered (descending) according to publication year.
- Changed colour of `O` tag in side bar.


### Backend

- Added broadcast functionality to convey important messages in *ella* to all users.
- Improvements to filter efficiency and speed.


## 1.3.1

### Additions and fixes
- Fix issue in `Variant report` when parsing warning from pipeline, in some cases yielding wrong number of poorly covered regions.


## 1.3

### Highlights

#### Visualization *(analysis workflow)*

As part of this release, [igv.js](https://igv.org/doc/doc.html) has been integrated into ella as part of a new visualization feature. ella now let's you visualize all variants in an analysis, along with user customizable tracks at three different levels: global (all users), user group and analysis.

ella provides a few special tracks by default:

- Genepanel: Shows the analysis' genepanel.
- Classifications: Shows all classifications present in the database.
- Variants: Shows the analysis variants _after_ filtering.


<div style="text-indent: 4%;">
    <img src="./img/1-3-visualization.png">
    <br><br>
    <div style="font-size: 80%;">
        <strong>Figure: </strong>New visualization feature.
    </div>
    <br>
</div>


#### Mark "Not relevant" *(analysis workflow)*

Variants can now be marked as `Not relevant` for the analysis. Such variants can, depending on the user's configuration, be left without a selected class upon finalization of the analysis.

#### Quick classification *(analysis workflow)*

A new quick classification view is now available, aimed at certain workflows for large analyses with many variants.
It gives a summary of the most important information necessary for classifying variants as `Technical`, `Not relevant` or `Class 2`.

It is most relevant for workflows where you first perform a quicker interpretation of certain variants, before doing a more thorough interpretation of the remaining ones.

<div style="text-indent: 4%;">
    <img src="./img/1-3-quick-classification.png">
    <br><br>
    <div style="font-size: 80%;">
        <strong>Figure: </strong>Quick classification view.
    </div>
    <br>
</div>


#### QUALITY card renamed to ANALYSIS SPECIFIC *(analysis workflow)*

The card in `Classification` view previously referred to as `QUALITY` is now called `ANALYSIS SPECIFIC` to highlight the fact that it's not part of a variant's classification, but rather just a part of the analysis.

The card is blue and collapsed by default, to further separate it from the classification related cards.


#### Improved view of existing and current class in sidebar *(analysis workflow)*

The view of a variant's class in the sidebar has been improved.

Left number is existing class, right is new. An arrow indicates that a new classification will be created. Blue background indicates that the variant has been reviewed. You can toggle the review status by clicking on the class in the sidebar.

<div style="text-indent: 4%;">
    <img style="width: 28rem" src="./img/1-3-sidebar-classification.png">
</div>


#### New user manual

A new, online user manual is now available from within ella itelf. You can access it by clicking `Documentation` in the top navigation bar in the overview.

### New features

- [Visualization *(analysis workflow)*](/releasenotes/#visualization-analysis-workflow).
- [Ability to mark variants `Not relevant` *(analysis workflow)*](/releasenotes/#mark-not-relevant-analysis-workflow).
- [Quick classification *(analysis workflow)*](/releasenotes/#quick-classification-analysis-workflow).
- Filters and their parameters are now configurable per user group
- New filter: Quality
- Region filter now can save variants with certain (configurable) consequences from being filtered.
- New variant warning: HGVSc and HGVSp mismatch between corresponding Refseq and Ensembl transcripts.
- [Integrated documentation within ella](/releasenotes/#new-user-manual).


### Other additions and fixes
- Filtered variants are now shown as a list *(analysis workflow)*.
- [`QUALITY` card is renamed to `ANALYSIS SPECIFIC` *(analysis workflow)*](/releasenotes/#quality-card-renamed-to-analysis-specific-analysis-workflow).
- [Improved view of class in sidebar *(analysis workflow)*](/releasenotes/#improved-view-of-existing-and-current-class-in-sidebar-analysis-workflow).
- Workflows can now be finalized with technical, not relevant and/or missing classifictions (depending on configuration). Workflows can still force valid classifications for all variants if desired (old behaviour). *(analysis workflow)*
- `Requested date` is now read from input `.analysis` file and used in overview.
- Too wide images in comments will not make the page scrollable in the horizontal direction.
- Overview comment is now visible for `Finalised` analyses and variants in overview.
- Low quality warning is removed for Sanger variants, as there is no quality data.
- HTML content is now properly sanitized when pasted into comment fields.
- Fix issue where technical status was not reflected in the `TECHNICAL` button in the `QUALITY` card under certain conditions.
- Fix issue where image could not be resized in reference evaluation.



## 1.2

### Highlights

#### Family analysis

ella now lets you interpret analyses with variants that have been joint called within a single familiy.

The following segregation models are supported:

- De novo
- Autosomal recessive homozygous
- X-linked recessive
- Compound heterozygous

The most powerful filtering requires two parents to be present in the analysis, but
some segregation filters and tags also apply to analyses with only siblings (unaffected and/or affected).

<div style="text-indent: 4%;">
    <img style="width: 10rem" src="./img/1-2-family-tags.png">
    <br>
    <div style="font-size: 80%;">
        <strong>Figure: </strong>Segregation tags in sidebar.
    </div>
    <br>
</div>

Variants filtered out by these filters can be found in the `Segregation` category in the excluded variants.


#### Work log

The analysis and variant workflows now have their own `Work log`. The work log currently lets you:

- Update the `Overview comment` (previously `Review comment`)
- Clear any analysis warnings *(analysis only)*. Clearing a warning makes the warning tag disappear from the Overview.
- Adjust the priority of the analysis or variant
- Add messages that should be available to yourself or later interpreters about things that are relevant for the interpretation of the analysis or variant. Messages can contain formatting and images, and are editable until the next interpretation round is started.

All options in the work log can be changed at any time, without having to start a new interpretation round.

<div style="text-indent: 4%;">
    <img style="width: 35rem" src="./img/1-2-work-log.png">
    <br>
    <div style="font-size: 80%;">
        <strong>Figure: </strong>Work log example.
    </div>
    <br>
</div>

If there are any messages since last time the workflow was `Finalised`, the work log button will appear in purple, along with the current message count.

<div style="text-indent: 4%;">
    <img style="width: 8rem" src="./img/1-2-worklog-button.png">
    <br>
    <div style="font-size: 80%;">
        <strong>Figure: </strong>2 messages since beginning or last finalisation.
    </div>
    <br>
</div>

#### Variant warnings

Variants are now tagged with warnings whenever there is something special that considered for the variant in question. The list of warnings will be expanded later, but currently includes:

- Worse consequences in other transcripts
- Other variants are within 3 bp of the variant in the analysis

Variant warnings are implemented for both the variant and analysis workflows, but some warnings are only available for analyses.


<div style="text-indent: 4%;">
    <img style="width: 42rem" src="./img/1-2-variant-warning-example.png">
    <br>
    <div style="font-size: 80%;">
        <strong>Figure: </strong>Example warning.
    </div>
    <br>
</div>


<div style="text-indent: 4%;">
    <img style="width: 28rem" src="./img/1-2-variant-warning-tags.png">
    <br>
    <div style="font-size: 80%;">
        <strong>Figure: </strong>Warning tags in sidebar.</i>
    </div>
</div>


### New features

- Support for family data
- Segregation filter and tags
- Work log
- Variant warnings

### Other additions and fixes
- `Quality` is now it's own section in Classification view (*analysis only*)
- Quality verification for variants in an analysis (`Verified` and `Technical`) is moved from the Info view to the Quality section in the Classification view.
- Variants marked as `Technical` are moved to it's own list in the sidebar.
- Improvements in display of variants with multiple selected transcripts.

## 1.1.2

### Additions and fixes

- Add red 'HOM' tag to top variant bar in order to improve homozygous visibility.
- Merge `utr` and `intron` filters into a new, improved `region` filter.
- Improve search performance (entering a gene is now required for searches using HGVS nomenclature).
- Show more information about the available samples in import view
- Add new external database for gene TP53
- Fix missing Hemi total count for gnomAD


## 1.1.1


### Additions and fixes

- Add BRCA Exchange to external databases for BRCA1 and BRCA2
- Add ability to search using genomic position on format g.123456
- Keep existing reference evaluation data when clicking 'Ignore'
- Fix link and reference description in reference evaluation window.
- Fix issue where some variants would appear with two genepanels in variants overview
- Fix issue where worst consequence would not display correctly for a rare case with variant having intron_variant as consequence in one transcript and splice_region_variant, intron_variant as consequences in another transcript.
- Fix issue importing Pubmed XML data for some references.


## 1.1

### Highlights

#### New import functionality

*Requires access to the import view.*

ella now lets you re-import previously run samples, using either an existing genepanel or a genepanel customised for that specific sample.

This lets you request new analyses directly in the application and shortens the time for reanalysis with a different set of genes.

<div style="text-indent: 4%;">
<img style="width: 30rem" src="./img/1-1-import.png">
</div>


#### Frontend code improvements

The frontend code has been refactored to make it more responsive and to make it easier to add new functionality going forward.


### Other additions and fixes

- Display number of excluded references on 'SHOW EXCLUDED' button
- Remove scrollbar on comment fields.
- When there are multiple transcripts in a genepanel, sort them by name. Also display all transcripts in more places, for example in the variants overview.
- Do not add references with Relevance: 'No' to the excluded references list.
- The 'ADD EXCLUDED' window for adding excluded variants now loads faster.
- Search results will now show correctly when typing quickly.
- Many other smaller UI fixes<|MERGE_RESOLUTION|>--- conflicted
+++ resolved
@@ -21,24 +21,14 @@
 - Fix automatic import of analyses with underscore in the gene panel name
 - Fix issue where finalization would not work under certain conditions.
 
-<<<<<<< HEAD
-## 1.3.1
-
-### Additions and fixes
-- Fix issue in `Variant report` when parsing warning from pipeline, in some cases yielding wrong number of poorly covered regions.
-
-
-## 1.3
-=======
 
 ## 1.4
->>>>>>> fe90037b
 
 ### Highlights
 
 #### Variant filter configurations
 
-ella now supports configuring several filter configurations for a user group. This lets you define filter chains that are specific to certain types of analyses (e.g. single or trio analyses) or specific analysis names. One analysis can have several applicable filter configurations which will show up as options in the side bar inside the analysis workflow: 
+ella now supports configuring several filter configurations for a user group. This lets you define filter chains that are specific to certain types of analyses (e.g. single or trio analyses) or specific analysis names. One analysis can have several applicable filter configurations which will show up as options in the side bar inside the analysis workflow:
 
 <div style="text-indent: 4%;">
     <img src="./img/1-4-filter-select.png">
@@ -53,7 +43,7 @@
 
 #### New variant filters
 
-Current filters include: 
+Current filters include:
 
 - Classification filter
 - Consequence filter
@@ -65,7 +55,7 @@
 - Region filter
 - Segregation filter
 
-See new section [Concepts/Filters](/concepts/filtering.md) in the documentation for details on how these filters work and how to configure them. 
+See new section [Concepts/Filters](/concepts/filtering.md) in the documentation for details on how these filters work and how to configure them.
 
 #### Comment editor additions
 
@@ -91,7 +81,7 @@
 - New class: "Drug response" (as defined in [ClinVar](https://www.ncbi.nlm.nih.gov/clinvar/docs/clinsig/)).
 - New "Indication comment" on the REPORT page, for comments specifically about the patient's indication.
 - Nearby variants warning now checks all variants in analysis (previously only checked non-filtered variants). Now also checks nearby within 2bp (possibly same codon), rather than 3bp.
-- Empty gnomAD, ClinVar and HGMD Pro records now have external links to generic pages. 
+- Empty gnomAD, ClinVar and HGMD Pro records now have external links to generic pages.
 - Added warning for expiring passwords.
 
 ### Other additions and fixes
