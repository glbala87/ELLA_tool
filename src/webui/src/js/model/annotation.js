/* jshint esnext: true */

export default class Annotation {

    /**
     * Represents one Annotation
     * @param  {object} Annotation data.
     */
    constructor(data) {
        Object.assign(this, data);
<<<<<<< HEAD
        this.setFilteredTranscripts();
    }

    /**
     * Set 'filtered' property based on key from 'filtered_transcripts'
     * and data from 'transcripts'
     */
    setFilteredTranscripts() {
        if (this.filtered_transcripts.length) {
            this.filtered = this.transcripts.filter(t => {
                return this.filtered_transcripts.includes(t.transcript);
            });
        } else {
            this.filtered = this.transcripts;
=======
        if (this.filtered_transcripts) {
            this.filtered = this.transcripts.filter(anno => this.filtered_transcripts.includes(anno.transcript));
>>>>>>> 22d6b982
        }
    }



    /**
     * Checks whether the allele has a transcript with worse consequence than
     * the filtered ones. We use the 'worst_consequence' array from backend
     * and match it against our list of filtered transcripts. If there is no overlap,
     * there are other transcripts with worse consequence.
     * @return {Boolean} True if 'worse_consequence' contains transcripts not in 'filtered_transcripts'
     */
    hasWorseConsequence() {
        return !this.worst_consequence.some(n => {
            return this.filtered_transcripts.includes(n);
        });
    }

    getWorseConsequenceTranscripts() {
        return this.worst_consequence.map(name => {
            return this.transcripts.find(t => t.transcript === name);
        });
    }
}<|MERGE_RESOLUTION|>--- conflicted
+++ resolved
@@ -8,25 +8,10 @@
      */
     constructor(data) {
         Object.assign(this, data);
-<<<<<<< HEAD
-        this.setFilteredTranscripts();
-    }
-
-    /**
-     * Set 'filtered' property based on key from 'filtered_transcripts'
-     * and data from 'transcripts'
-     */
-    setFilteredTranscripts() {
         if (this.filtered_transcripts.length) {
-            this.filtered = this.transcripts.filter(t => {
-                return this.filtered_transcripts.includes(t.transcript);
-            });
+            this.filtered = this.transcripts.filter(anno => this.filtered_transcripts.includes(anno.transcript));
         } else {
             this.filtered = this.transcripts;
-=======
-        if (this.filtered_transcripts) {
-            this.filtered = this.transcripts.filter(anno => this.filtered_transcripts.includes(anno.transcript));
->>>>>>> 22d6b982
         }
     }
 
