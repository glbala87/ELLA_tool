/* jshint esnext: true */

import {Directive, Inject} from '../ng-decorators';

@Directive({
    selector: 'analysis-list',
    bindToController: {
        analyses: '='
    },
    templateUrl: 'ngtmpl/analysisList.ngtmpl.html',
})
@Inject('$location',
        'Sidebar',
        'User',
        'InterpretationResource',
        'InterpretationOverrideModal')
class AnalysisListWidget {

<<<<<<< HEAD

    constructor(location, User, InterpretationResource, InterpretationOverrideModal) {
=======
    constructor(location, Sidebar, User, InterpretationResource, InterpretationOverrideModal) {
>>>>>>> 2a6003ec
        this.location = location;
        this.sidebar = Sidebar;
        this.user = User;
        this.interpretationResource = InterpretationResource;
        this.interpretationOverrideModal = InterpretationOverrideModal;

        this.setupSidebar();
    }

    setupSidebar() {
        this.sidebar.setBackLink(null, null);
        this.sidebar.setTitle('Analyses List', false);
        this.sidebar.clearItems();
    }

    /**
     * Checks whether current user is working on an analysis.
     */
    isCurrentUser(analysis) {
        return this.user.getCurrentUserId() === analysis.getInterpretationUser().id;
    }


    userAlreadyAnalyzed(analysis) {
        let current_user_id = this.user.getCurrentUserId();
        return analysis.interpretations.filter(
            i => i.user &&
                 i.user.id === current_user_id &&
                 i.status === 'Done'
        ).length > 0;
    }

    openAnalysis(analysis) {
        this.location.path(`/interpretation/${analysis.getInterpretationId()}`);
    }

    overrideInterpretation(analysis, username) {
        this.interpretationResource.override(
            analysis.getInterpretationId(),
            username
        ).then(() => {
            this.openAnalysis(analysis);
        })
    }

    clickAnalysis(analysis) {
        if (this.userAlreadyAnalyzed(analysis)) {
            return;
        }
        let iuser = analysis.getInterpretationUser();
        if (iuser &&
            iuser.id !== this.user.getCurrentUserId()) {
            this.interpretationOverrideModal.show().then(result => {
                if (result) {
                    this.overrideInterpretation(
                        analysis,
                        this.user.getCurrentUserId()
                    );
                }
            })

        }
        else {
            this.openAnalysis(analysis);
        }
    }

    getStateMessage(analysis) {
        if (!analysis) {
            return "Analysis is null";
        }
        if (analysis.getInterpretationState() === 'Not started' &&
            analysis.interpretations.length > 1) {
            return 'Needs review';
        }
        return analysis.getInterpretationState();
    }
}

export default AnalysisListWidget;<|MERGE_RESOLUTION|>--- conflicted
+++ resolved
@@ -16,12 +16,7 @@
         'InterpretationOverrideModal')
 class AnalysisListWidget {
 
-<<<<<<< HEAD
-
-    constructor(location, User, InterpretationResource, InterpretationOverrideModal) {
-=======
     constructor(location, Sidebar, User, InterpretationResource, InterpretationOverrideModal) {
->>>>>>> 2a6003ec
         this.location = location;
         this.sidebar = Sidebar;
         this.user = User;
