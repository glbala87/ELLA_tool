/* jshint esnext: true */

import igv from 'igv/dist/igv.js'
import { Directive, Inject } from '../ng-decorators'

<<<<<<< HEAD
const getIgvLocus = (locus) => `${locus.chr}:${locus.pos}`
=======
const onTrackclick = (track, popupData) => {
    if (!popupData || !popupData.length) {
        return false
    }
    if (track.id == 'Classifications') {
        const ep = document.createElement('div')
        const alleleUrlInfo = {
            chromosome: null,
            genome_reference: null,
            vcf_pos: null,
            vcf_ref: null,
            vcf_alt: null,
            genepanel_name: null,
            genepanel_version: null
        }
        const _addRow = (eParent, rowkey, eValue, title = null) => {
            const erow = document.createElement('div')
            eParent.appendChild(erow)
            if (title) {
                erow.title = title
            }
            const es = document.createElement('span')
            es.innerHTML = rowkey
            erow.appendChild(es)
            const hspace = document.createTextNode('\u00A0\u00A0\u00A0') // hspace taken from ivg.js
            erow.appendChild(hspace)
            erow.appendChild(eValue)
        }
        popupData.forEach((d) => {
            if (typeof d === 'object' && d.name != undefined && d.value != undefined) {
                // save allele info for later
                if (d.name in alleleUrlInfo) {
                    alleleUrlInfo[d.name] = d.value
                    // flush buffer?
                    if (Object.values(alleleUrlInfo).every((e) => e !== null)) {
                        // create allele link
                        const ea = document.createElement('a')
                        const alleleId = `${alleleUrlInfo.chromosome}-${alleleUrlInfo.vcf_pos}-${alleleUrlInfo.vcf_ref}-${alleleUrlInfo.vcf_alt}`
                        ea.href =
                            `/workflows/variants/${alleleUrlInfo.genome_reference}/` +
                            `${alleleId}` +
                            `?gp_name=${alleleUrlInfo.genepanel_name}&gp_version=${alleleUrlInfo.genepanel_version}`
                        ea.innerHTML = alleleId
                        ea.target = '_blank'
                        _addRow(ep, 'Assessment', ea)
                        // reset buffer
                        Object.keys(alleleUrlInfo).forEach((k) => (alleleUrlInfo[k] = null))
                    }
                    return
                }
                if (d.name == 'Score') {
                    return
                }
                if (d.name == 'Name') {
                    d.name = 'Class'
                }
                if (d.name == 'date_created') {
                    d.name = 'Created'
                }
                _addRow(ep, d.name, document.createTextNode(d.value), d.value)
            } else if (typeof d === 'string') {
                const erow = document.createElement('div')
                ep.appendChild(erow)
                erow.innerHTML = d
            }
        })
        return ep.innerHTML
    }
}
>>>>>>> 40a4361e

/**
 * Directive for displaying igv.js
 */
@Directive({
    selector: 'igv',
    scope: {
        locus: '=',
        tracks: '=',
        reference: '='
    },
    template: '<div class="igv-container"></div>',
    link: (scope, elem, attrs) => {
        var defaults = {
            showNavigation: true,
            showRuler: true,
            showCenterGuide: true,
            showCursorTrackingGuide: true,
            doubleClickDelay: 300,
            minimumBases: 50,
            promisified: true,
            loadDefaultGenomes: false
        }

        let options = {
            tracks: [],
            reference: scope.reference,
            locus: getIgvLocus(scope.locus),
            showKaryo: true,
            search: {
                url: '/api/v1/igv/search/?q=$FEATURE$',
                coords: 0
            }
        }

        Object.assign(defaults, options)
        let browserPromise = igv.createBrowser(elem.children()[0], defaults)

        browserPromise.then((browser) => {
            // custom popover
            browser.on('trackclick', onTrackclick)

            // Make sure to remove browser upon destroy,
            // memory consumption can be 100's of MBs
            elem.on('$destroy', () => {
                // Use timeout of 5 seconds to allow igv tasks to finish
                setTimeout(() => igv.removeBrowser(browser), 5000)
            })

            scope.$watch(
                () => {
                    return scope.locus
                },
                () => {
                    if (scope.locus) {
                        browser.search(getIgvLocus(scope.locus))
                    }
                }
            )

            // Watch changes to shown tracks
            scope.$watchCollection('tracks', () => {
                // IGV has two internal tracks with empty string as track names
                // These should be left alone...
                const currentTrackNames = browser.trackViews
                    .filter((tv) => !['ideogram', 'sequence', 'ruler'].includes(tv.track.type))
                    .map((tv) => tv.track.name)
                const removedNames = currentTrackNames.filter(
                    (name) => !scope.tracks.find((t) => t.name === name)
                )
                const toAddTracks = scope.tracks.filter((t) => !currentTrackNames.includes(t.name))

                for (const name of removedNames) {
                    browser.removeTrackByName(name)
                }

                for (const track of toAddTracks) {
                    browser.loadTrack(track)
                }
            })

            // allow zoom with mouse wheel
            document.querySelector('.igv-track-container').onwheel = (event) => {
                event.preventDefault()
                const scaleFactor = 1.2
                browser.zoom(event.deltaY > 0 ? scaleFactor : 1 / scaleFactor)
            }
        })
    }
})
@Inject('Config')
export class IgvController {
    constructor() {}
}<|MERGE_RESOLUTION|>--- conflicted
+++ resolved
@@ -3,9 +3,8 @@
 import igv from 'igv/dist/igv.js'
 import { Directive, Inject } from '../ng-decorators'
 
-<<<<<<< HEAD
 const getIgvLocus = (locus) => `${locus.chr}:${locus.pos}`
-=======
+
 const onTrackclick = (track, popupData) => {
     if (!popupData || !popupData.length) {
         return false
@@ -75,7 +74,6 @@
         return ep.innerHTML
     }
 }
->>>>>>> 40a4361e
 
 /**
  * Directive for displaying igv.js
