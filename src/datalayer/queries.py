import datetime
<<<<<<< HEAD
from typing import Sequence, Tuple
=======
from typing import Optional, Sequence, Tuple
>>>>>>> 08a671f6

import pytz
from sqlalchemy import Text, and_, cast, func, literal_column, or_, text
from sqlalchemy.dialects.postgresql import ARRAY
<<<<<<< HEAD
=======
from sqlalchemy.orm import Session
>>>>>>> 08a671f6
from sqlalchemy.sql.sqltypes import Integer

from api.config import config
from api.util import filterconfig_requirements
from datalayer import filters
<<<<<<< HEAD
from vardb.datamodel import allele, annotation, annotationshadow, assessment, gene, sample, workflow


def valid_alleleassessments_filter(session):
=======
from vardb.datamodel import (
    Base,
    allele,
    annotation,
    annotationshadow,
    assessment,
    gene,
    sample,
    workflow,
)
from vardb.util.extended_query import ExtendedQuery


def valid_alleleassessments_filter(session: Session):
>>>>>>> 08a671f6
    """
    Filter for including alleleassessments that have valid (not outdated) classifications.
    """
    classification_filters = list()
    # Create classification filters, filtering on classification and optionally outdated threshold
    for option in config["classification"]["options"]:
        internal_filters = [assessment.AlleleAssessment.classification == option["value"]]
        if "outdated_after_days" in option:
            outdated_time = datetime.datetime.now(pytz.utc) - datetime.timedelta(
                days=option["outdated_after_days"]
            )
            internal_filters.append(assessment.AlleleAssessment.date_created > outdated_time)
        # Add our filter using and_
        classification_filters.append(and_(*internal_filters))
    return [or_(*classification_filters), assessment.AlleleAssessment.date_superceeded.is_(None)]


def allele_ids_with_valid_alleleassessments(session: Session):
    """
    Query for all alleles that has no valid alleleassessments,
    as given by configuration's classification options.

    Different scenarios:
    - Allele has alleleassessment and it's not outdated
    - Allele has alleleassessment, but it's outdated
    - Allele has no alleleassessments at all.

    """
    return (
        session.query(allele.Allele.id)
        .join(assessment.AlleleAssessment)
        .filter(*valid_alleleassessments_filter(session))
    )


def workflow_by_status(
    session: Session,
    model: Base,
    model_id_attr: str,
    workflow_status: Optional[str] = None,
    status: Optional[str] = None,
    finalized: Optional[bool] = None,
):
    """
    Fetches all allele_id/analysis_id where the last interpretation matches provided
    workflow status and/or status.

    :param model: AlleleInterpretation or AnalysisInterpretation
    :param model_id_attr: 'allele_id' or 'analysis_id'

    Query resembles something like this:
     SELECT s.id FROM (select DISTINCT ON (analysis_id) id, workflow_status, status
     from analysisinterpretation order by analysis_id, date_last_update desc) AS
     s where s.workflow_status = :status;

    Using DISTINCT ON and ORDER BY will select one row, giving us the latest interpretation workflow status.
    See https://www.postgresql.org/docs/10.0/static/sql-select.html#SQL-DISTINCT
    """

    if workflow_status is None and status is None and finalized is None:
        raise RuntimeError(
            "You must provide either 'workflow_status', 'status' or 'finalized' argument"
        )

    assert model_id_attr in ["allele_id", "analysis_id"]

    latest_interpretation = (
        session.query(
            getattr(model, model_id_attr), model.workflow_status, model.status, model.finalized
        )
        .order_by(getattr(model, model_id_attr), model.date_created.desc())
        .distinct(getattr(model, model_id_attr))  # DISTINCT ON
        .subquery()
    )

    workflow_filters = []
    if workflow_status:
        workflow_filters.append(latest_interpretation.c.workflow_status == workflow_status)
    if status:
        workflow_filters.append(latest_interpretation.c.status == status)
    if finalized is not None:
        if finalized:
            workflow_filters.append(latest_interpretation.c.finalized.is_(True))
        else:
            workflow_filters.append(
                or_(
                    latest_interpretation.c.finalized.is_(None),
                    latest_interpretation.c.finalized.is_(False),
                )
            )
    return session.query(
        getattr(latest_interpretation.c, model_id_attr).label(model_id_attr)
    ).filter(*workflow_filters)


def workflow_analyses_finalized(session):
    return workflow_by_status(
        session,
        workflow.AnalysisInterpretation,
        "analysis_id",
        workflow_status=None,
        status=None,
        finalized=True,
    )


def workflow_analyses_notready_not_started(session):
    return workflow_by_status(
        session,
        workflow.AnalysisInterpretation,
        "analysis_id",
        workflow_status="Not ready",
        status="Not started",
    )


def workflow_analyses_interpretation_not_started(session):
    return workflow_by_status(
        session,
        workflow.AnalysisInterpretation,
        "analysis_id",
        workflow_status="Interpretation",
        status="Not started",
    )


def workflow_analyses_review_not_started(session):
    return workflow_by_status(
        session,
        workflow.AnalysisInterpretation,
        "analysis_id",
        workflow_status="Review",
        status="Not started",
    )


def workflow_analyses_medicalreview_not_started(session):
    return workflow_by_status(
        session,
        workflow.AnalysisInterpretation,
        "analysis_id",
        workflow_status="Medical review",
        status="Not started",
    )


def workflow_analyses_ongoing(session):
    return workflow_by_status(
        session,
        workflow.AnalysisInterpretation,
        "analysis_id",
        workflow_status=None,
        status="Ongoing",
    )


def workflow_analyses_for_genepanels(session, genepanels):
    return session.query(sample.Analysis.id).filter(
        filters.in_(
            session,
            (sample.Analysis.genepanel_name, sample.Analysis.genepanel_version),
            [(gp.name, gp.version) for gp in genepanels],
        )
    )


def workflow_alleles_finalized(session):
    return workflow_by_status(
        session,
        workflow.AlleleInterpretation,
        "allele_id",
        workflow_status=None,
        status=None,
        finalized=True,
    )


def workflow_alleles_interpretation_not_started(session):
    return workflow_by_status(
        session,
        workflow.AlleleInterpretation,
        "allele_id",
        workflow_status="Interpretation",
        status="Not started",
    )


def workflow_alleles_review_not_started(session):
    return workflow_by_status(
        session,
        workflow.AlleleInterpretation,
        "allele_id",
        workflow_status="Review",
        status="Not started",
    )


def workflow_alleles_ongoing(session):
    return workflow_by_status(
        session, workflow.AlleleInterpretation, "allele_id", workflow_status=None, status="Ongoing"
    )


def workflow_alleles_for_genepanels(session, genepanels):
    """
    Get all allele_ids for allele workflow connected to given genepanels.
    """
    allele_ids_for_alleleinterpretation = (
        session.query(workflow.AlleleInterpretation.allele_id)
        .filter(
            filters.in_(
                session,
                (
                    workflow.AlleleInterpretation.genepanel_name,
                    workflow.AlleleInterpretation.genepanel_version,
                ),
                [(gp.name, gp.version) for gp in genepanels],
            )
        )
        .distinct()
    )

    return allele_ids_for_alleleinterpretation


def analysis_ids_for_user(session, user):
    # Restrict analyses to analyses matching this user's group's genepanels
    analysis_ids_for_user = session.query(sample.Analysis.id).filter(
        sample.Analysis.id.in_(workflow_analyses_for_genepanels(session, user.group.genepanels))
    )
    return analysis_ids_for_user


def latest_interpretationlog_field(session, model, model_id_attr, field, model_ids=None):
<<<<<<< HEAD

=======
>>>>>>> 08a671f6
    interpretationlog_filters = [~getattr(workflow.InterpretationLog, field).is_(None)]
    if model_ids:
        interpretationlog_filters.append(
            filters.in_(session, getattr(model, model_id_attr), model_ids)
        )
    return (
        session.query(getattr(model, model_id_attr), getattr(workflow.InterpretationLog, field))
        .join(workflow.InterpretationLog)
        .filter(*interpretationlog_filters)
        .order_by(getattr(model, model_id_attr), workflow.InterpretationLog.date_created.desc())
        .distinct(getattr(model, model_id_attr))
    )


def workflow_analyses_priority(session, analysis_ids=None):
    return latest_interpretationlog_field(
        session, workflow.AnalysisInterpretation, "analysis_id", "priority", model_ids=analysis_ids
    )


def workflow_analyses_review_comment(session, analysis_ids=None):
    return latest_interpretationlog_field(
        session,
        workflow.AnalysisInterpretation,
        "analysis_id",
        "review_comment",
        model_ids=analysis_ids,
    )


def workflow_analyses_warning_cleared(session, analysis_ids=None):
    return latest_interpretationlog_field(
        session,
        workflow.AnalysisInterpretation,
        "analysis_id",
        "warning_cleared",
        model_ids=analysis_ids,
    )


def workflow_allele_priority(session, allele_ids=None):
    return latest_interpretationlog_field(
        session, workflow.AlleleInterpretation, "allele_id", "priority", model_ids=allele_ids
    )


def workflow_allele_review_comment(session, allele_ids=None):
    return latest_interpretationlog_field(
        session, workflow.AlleleInterpretation, "allele_id", "review_comment", model_ids=allele_ids
    )


def distinct_inheritance_hgnc_ids_for_genepanel(session, inheritance, gp_name, gp_version):
    """
    Fetches all hgnc_ids with _only_ {inheritance} transcripts.

    e.g. only 'AD' or only 'AR'
    """
    # Get genes with transcripts having only provided inheritance
    # e.g. only 'AD' or only 'AR' etc...
    hgnc_ids = (
        session.query(gene.Transcript.gene_id)
        .filter(
            gene.genepanel_transcript.c.transcript_id == gene.Transcript.id,
            gene.genepanel_transcript.c.genepanel_name == gp_name,
            gene.genepanel_transcript.c.genepanel_version == gp_version,
        )
        .group_by(
            gene.Transcript.gene_id,
        )
        .having(func.every(gene.genepanel_transcript.c.inheritance == inheritance))
    )

    return hgnc_ids


def inheritance_for_genepanel(session, genepanel_name, genepanel_version, hgnc_ids=None):
    """
    Fetches inheritance for all genes in a gene panel or a subset of genes in a gene panel.

    Also includes the transcript name for each inheritance.
    """
    inheritances = (
        session.query(
            gene.genepanel_transcript.c.inheritance,
            gene.Transcript.gene_id.label("hgnc_id"),
            gene.Transcript.transcript_name,
        )
        .join(
            gene.Transcript,
            gene.Transcript.id == gene.genepanel_transcript.c.transcript_id,
        )
        .filter(
            gene.genepanel_transcript.c.genepanel_name == genepanel_name,
            gene.genepanel_transcript.c.genepanel_version == genepanel_version,
        )
    )

    if hgnc_ids is not None:
        inheritances = inheritances.filter(
            filters.in_(
                session,
                gene.Transcript.gene_id,
                hgnc_ids,
            )
        )
    return inheritances


def allele_genepanels(session, genepanel_keys, allele_ids=None):
    result = (
        session.query(
            allele.Allele.id.label("allele_id"),
            gene.Genepanel.name.label("name"),
            gene.Genepanel.version.label("version"),
            gene.Genepanel.official.label("official"),
        )
        .join(gene.Genepanel.transcripts)
        .filter(filters.in_(session, (gene.Genepanel.name, gene.Genepanel.version), genepanel_keys))
        .filter(
            allele.Allele.chromosome == gene.Transcript.chromosome,
            or_(
                and_(
                    allele.Allele.start_position >= gene.Transcript.tx_start,
                    allele.Allele.start_position <= gene.Transcript.tx_end,
                ),
                and_(
                    allele.Allele.open_end_position > gene.Transcript.tx_start,
                    allele.Allele.open_end_position < gene.Transcript.tx_end,
                ),
            ),
        )
    )

    if allele_ids is not None:
        result = result.filter(
            allele.Allele.id.in_(
                session.query(func.unnest(cast(allele_ids, ARRAY(Integer)))).subquery()
            )
            if allele_ids
            else False
        )

    return result


def annotation_transcripts_genepanel(
    session: Session,
    genepanel_keys: Sequence[Tuple[str, str]],
    allele_ids: Sequence[int] = None,
    annotation_ids: Sequence[int] = None,
) -> ExtendedQuery:
    """
    Returns a joined representation of annotation transcripts against genepanel transcripts
    for given genepanel_keys.

    genepanel_keys = [('HBOC', 'v01'), ('LYNCH', 'v01'), ...]

    Returns Query object, representing:
    -----------------------------------------------------------------------------
    | allele_id | name | version | annotation_transcript | genepanel_transcript |
    -----------------------------------------------------------------------------
    | 1         | HBOC | v01     | NM_000059.2           | NM_000059.3          |
    | 1         | HBOC | v01     | ENST00000530893       | ENST00000530893      |
      etc...

    :warning: If there is no match between the genepanel and the annotation,
    the allele won't be included in the result.
    Therefore, do _not_ use this as basis for inclusion of alleles in an analysis.
    Use it only to get annotation data for further filtering,
    where a non-match wouldn't exclude the allele in the analysis.
    """
    assert not (allele_ids and annotation_ids)

    # If annotation ids is specified, we should not use the default AnnotationShadowTranscript, as this contains only
    # the most recent annotations. Instead, we create a temp-table matching the structure of AnnotationShadowTranscript,
    # with the annotations requested
    if annotation_ids:
        tx = func.jsonb_array_elements(annotation.Annotation.annotations.op("->")("transcripts"))
        annotation_shadow_transcript_table = (
            session.query(
                annotation.Annotation.allele_id,
                tx.op("->>")("hgnc_id").cast(Integer).label("hgnc_id"),
                tx.op("->>")("symbol").cast(Text).label("symbol"),
                tx.op("->>")("transcript").cast(Text).label("transcript"),
                tx.op("->>")("HGVSc").cast(Text).label("hgvsc"),
                tx.op("->>")("protein").cast(Text).label("protein"),
                tx.op("->>")("HGVSp").cast(Text).label("hgvsp"),
            )
            .filter(annotation.Annotation.id.in_(annotation_ids))
            .temp_table("annotationshadowtranscript")
        ).columns
    else:
        annotation_shadow_transcript_table = annotationshadow.AnnotationShadowTranscript

    genepanel_transcripts: ExtendedQuery = (
        session.query(
            gene.Genepanel.name,
            gene.Genepanel.version,
            gene.Transcript.transcript_name,
            gene.Transcript.gene_id,
        )
        .join(gene.Genepanel.transcripts)
        .filter(filters.in_(session, (gene.Genepanel.name, gene.Genepanel.version), genepanel_keys))
        .subquery()
    )

    # Column for version difference between annotation transcript and genepanel transcript
    tx_version = literal_column(
        "substring(split_part(transcript, '.', 2) FROM '^[0-9]+')::int"  # Fetch annotation transcript version: NM_00111.2 -> 2
        + "- 0.5*(split_part(transcript, '.', 2) !~ '^[0-9]+$')::int"  # Reduce version by 0.5 if version is not an integer, e.g. NM_00111.2_dupl18
    )

    # Join genepanel and annotation tables together, using transcript as key
    # and splitting out the version number of the transcript (if it has one)
    result = session.query(
        annotation_shadow_transcript_table.allele_id.label("allele_id"),
        genepanel_transcripts.c.name.label("name"),
        genepanel_transcripts.c.version.label("version"),
        genepanel_transcripts.c.gene_id.label("genepanel_hgnc_id"),
        genepanel_transcripts.c.transcript_name.label("genepanel_transcript"),
        annotation_shadow_transcript_table.transcript.label("annotation_transcript"),
        annotation_shadow_transcript_table.symbol.label("annotation_symbol"),
        annotation_shadow_transcript_table.hgnc_id.label("annotation_hgnc_id"),
        annotation_shadow_transcript_table.hgvsc.label("annotation_hgvsc"),
        annotation_shadow_transcript_table.hgvsp.label("annotation_hgvsp"),
    ).filter(
        # Matches e.g. NM_12345dabla.1 with NM_12345.2
        text("transcript_name like split_part(transcript, '.', 1) || '%'"),
        genepanel_transcripts.c.gene_id == annotation_shadow_transcript_table.hgnc_id,
    )

    if allele_ids is not None:
        result = result.filter(
            annotation_shadow_transcript_table.allele_id.in_(
                session.query(func.unnest(cast(allele_ids, ARRAY(Integer)))).subquery()
            )
            if allele_ids
            else False
        )

    # Order and distinct:
    # For each distinct allele, genepanel, gene and genepanel transcript, select either:
    # - The annotation transcript that matches the genepanel transcript on version
    # - Otherwise, select the latest available transcript version
    result = result.order_by(
        annotation_shadow_transcript_table.allele_id,
        genepanel_transcripts.c.name,
        genepanel_transcripts.c.version,
        genepanel_transcripts.c.gene_id,
        genepanel_transcripts.c.transcript_name,
        (
            genepanel_transcripts.c.transcript_name == annotation_shadow_transcript_table.transcript
        ).desc(),
        tx_version.desc().nullslast(),
    )

    result = result.distinct(
        annotation_shadow_transcript_table.allele_id,
        genepanel_transcripts.c.name,
        genepanel_transcripts.c.version,
        genepanel_transcripts.c.gene_id,
        genepanel_transcripts.c.transcript_name,
    )

    return result


def get_valid_filter_configs(session: Session, usergroup_id: int, analysis_id: int = None):
    usergroup_filterconfigs = get_usergroup_filter_configs(session, usergroup_id)
    if analysis_id is None:
        if usergroup_filterconfigs.count() > 1:
            return usergroup_filterconfigs.filter(sample.FilterConfig.requirements == [])
        else:
            return usergroup_filterconfigs

    valid_ids = []
    for fc in usergroup_filterconfigs:
        reqs_fulfilled = []
        for req in fc.requirements:
            req_fulfilled = getattr(filterconfig_requirements, req["function"])(
                session, analysis_id, req["params"]
            )
            reqs_fulfilled.append(req_fulfilled)
        if all(reqs_fulfilled):
            valid_ids.append(fc.id)

    if not valid_ids:
        raise RuntimeError(
            "Unable to find any valid filter configs for analysis id {} and usergroup id {}".format(
                analysis_id, usergroup_id
            )
        )

    return usergroup_filterconfigs.filter(sample.FilterConfig.id.in_(valid_ids))


def get_usergroup_filter_configs(session: Session, usergroup_id: int) -> ExtendedQuery:
    return (
        session.query(sample.FilterConfig)
        .join(sample.UserGroupFilterConfig)
        .filter(
            sample.UserGroupFilterConfig.usergroup_id == usergroup_id,
            sample.FilterConfig.active.is_(True),
        )
        .order_by(sample.UserGroupFilterConfig.order)
    )<|MERGE_RESOLUTION|>--- conflicted
+++ resolved
@@ -1,28 +1,15 @@
 import datetime
-<<<<<<< HEAD
-from typing import Sequence, Tuple
-=======
 from typing import Optional, Sequence, Tuple
->>>>>>> 08a671f6
 
 import pytz
 from sqlalchemy import Text, and_, cast, func, literal_column, or_, text
 from sqlalchemy.dialects.postgresql import ARRAY
-<<<<<<< HEAD
-=======
 from sqlalchemy.orm import Session
->>>>>>> 08a671f6
 from sqlalchemy.sql.sqltypes import Integer
 
 from api.config import config
 from api.util import filterconfig_requirements
 from datalayer import filters
-<<<<<<< HEAD
-from vardb.datamodel import allele, annotation, annotationshadow, assessment, gene, sample, workflow
-
-
-def valid_alleleassessments_filter(session):
-=======
 from vardb.datamodel import (
     Base,
     allele,
@@ -37,7 +24,6 @@
 
 
 def valid_alleleassessments_filter(session: Session):
->>>>>>> 08a671f6
     """
     Filter for including alleleassessments that have valid (not outdated) classifications.
     """
@@ -272,10 +258,6 @@
 
 
 def latest_interpretationlog_field(session, model, model_id_attr, field, model_ids=None):
-<<<<<<< HEAD
-
-=======
->>>>>>> 08a671f6
     interpretationlog_filters = [~getattr(workflow.InterpretationLog, field).is_(None)]
     if model_ids:
         interpretationlog_filters.append(
