--- conflicted
+++ resolved
@@ -12,16 +12,11 @@
 
 class AlleleListResource(Resource):
 
-<<<<<<< HEAD
     @rest_filter_allele
-    def get(self, session, rest_filter=None,  x_filter=None, allele_ids=None):
-=======
-    @rest_filter
-    def get(self, session, rest_filter=None):
->>>>>>> df9f1337
+    def get(self, session, rest_filter=None,  link_filter=None):
         """
-        Loads alleles based on q={} filter or allele ids directly and a={} for related entities.
-        See decorator rest_filter_allele  and AlleleDataLoader for details about the possible values of a/x_filter
+        Loads alleles based on q={..} and link={..} for linked/related entities.
+        See decorator rest_filter_allele  and AlleleDataLoader for details about the possible values of link_filter
         Specify a genepanel to get more data included.
          Additional request parameters:
             - sample_id: Includes genotypes into the result and enables quality data in the annotation
@@ -63,12 +58,6 @@
             description: List of alleles
         """
 
-<<<<<<< HEAD
-        if allele_ids and not rest_filter: # overwrite the q parameter with Allele id's from route variables
-            rest_filter = {'id': allele_ids}
-
-=======
->>>>>>> df9f1337
         alleles = self.list_query(session, allele.Allele, rest_filter=rest_filter)
         allele_ids = [a.id for a in alleles]
         # Optional extras
@@ -108,8 +97,8 @@
             'include_annotation': False,
             'include_custom_annotation': False
         }
-        if x_filter:
-            kwargs['x_filter'] = x_filter
+        if link_filter:
+            kwargs['link_filter'] = link_filter
         if allele_genotypes:
             kwargs['genotypes'] = allele_genotypes
         if genepanel:  # TODO: make genepanel required?
