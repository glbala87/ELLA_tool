import logging
from vardb.datamodel import user as user_model

from api import schemas, ApiError
from api.util.util import paginate, rest_filter, request_json, authenticate
from api.util.useradmin import authenticate_user, create_session, change_password, logout

from api.v1.resource import Resource, LogRequestResource
from flask import Response, make_response, redirect, request

log = logging.getLogger(__name__)


class UserListResource(LogRequestResource):
<<<<<<< HEAD

=======
>>>>>>> da2b83de
    @authenticate()
    @paginate
    @rest_filter
    def get(self, session, rest_filter=None, page=None, num_per_page=None, user=None):
        """
        Returns a list of users.

        * Supports `q=` filtering.
        * Supports pagination.
        ---
        summary: List users
        tags:
          - User
        parameters:
          - name: q
            in: query
            type: string
            description: JSON filter query
        responses:
          200:
            schema:
              type: array
              items:
                $ref: '#/definitions/User'
            description: List of users
        """
        if rest_filter is None:
            rest_filter = {}
<<<<<<< HEAD
        rest_filter["group_id"] = user.group_id;
=======
        rest_filter["group_id"] = user.group_id
>>>>>>> da2b83de

        return self.list_query(
            session,
            user_model.User,
            schemas.UserFullSchema(strict=True),
            rest_filter=rest_filter,
            page=page,
            num_per_page=num_per_page
        )


class UserResource(LogRequestResource):

    def get(self, session, user_id=None):
        """
        Returns a single user.
        ---
        summary: Get user
        tags:
          - User
        parameters:
          - name: user_id
            in: path
            type: integer
            description: User id
        responses:
          200:
            schema:
                $ref: '#/definitions/User'
            description: User object
        """
        if user_id is None:
            raise ApiError("No user id provided")
        u = session.query(user_model.User).filter(user_model.User.id == user_id).one()
        return schemas.UserFullSchema(strict=True).dump(u).data


class LoginResource(Resource):
    @request_json(["username", "password"], only_required=True)
    def post(self, session, data=None):
        username = data.get("username")
        password = data.get("password")

        u = authenticate_user(session, username, password)

        token = create_session(session, u.id).token
        resp = make_response(redirect("/"))
        resp.set_cookie("AuthenticationToken", token, httponly=True, expires=u.password_expiry)

        return resp


class ChangePasswordResource(Resource):
    @request_json(["username", "password", "new_password"], only_required=True)
    def post(self, session, data=None):
        username = data.get("username")
        password = data.get("password")
        new_password = data.get("new_password")

        # change_password performs the authentication
        change_password(session, username, password, new_password)
        return Response("Password for user %s changed. You can now log in." % username)


class CurrentUser(LogRequestResource):
    @authenticate()
    def get(self, session, user=None):
        return schemas.UserFullSchema().dump(user).data


class LogoutResource(LogRequestResource):

    @authenticate()
    def post(self, session, user=None):

        token = request.cookies.get("AuthenticationToken")  # We only logout specific token
        user_session = session.query(user_model.UserSession).filter(
            user_model.UserSession.token == token
        ).one_or_none()
        if user_session is None:
            log.warning("Trying to logout with non-existing token %s" % token)
            return

        if user_session.logged_out:
            log.warning("Trying to logout already logged out token %s" % token)
            return

        logout(user_session)
        session.commit()
<|MERGE_RESOLUTION|>--- conflicted
+++ resolved
@@ -12,10 +12,7 @@
 
 
 class UserListResource(LogRequestResource):
-<<<<<<< HEAD
 
-=======
->>>>>>> da2b83de
     @authenticate()
     @paginate
     @rest_filter
@@ -44,11 +41,7 @@
         """
         if rest_filter is None:
             rest_filter = {}
-<<<<<<< HEAD
-        rest_filter["group_id"] = user.group_id;
-=======
         rest_filter["group_id"] = user.group_id
->>>>>>> da2b83de
 
         return self.list_query(
             session,
