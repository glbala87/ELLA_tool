from . import resources as r
from .docs import ApiV1Docs
from api import schemas


class ApiV1(object):

    def __init__(self, app, api):
        self.app = app
        self.api = api
        self.api_v1_docs = ApiV1Docs(app, api)

    def _add_schemas(self):
        """
        Loads our marshmallow schemas into docs.
        """
        self.api_v1_docs.add_schema('Analysis', schemas.AnalysisSchema())
        self.api_v1_docs.add_schema('Interpretation', schemas.AnalysisInterpretationSchema())
        self.api_v1_docs.add_schema('Allele', schemas.AlleleSchema())
        self.api_v1_docs.add_schema('Reference', schemas.ReferenceSchema())
        self.api_v1_docs.add_schema('ReferenceAssessment', schemas.ReferenceAssessmentSchema())
        self.api_v1_docs.add_schema('AlleleAssessment', schemas.AlleleAssessmentSchema())
        self.api_v1_docs.add_schema('AlleleAssessmentInput', schemas.AlleleAssessmentInputSchema())
        self.api_v1_docs.add_schema('AlleleReport', schemas.AlleleReportSchema())
        self.api_v1_docs.add_schema('User', schemas.UserSchema())
        self.api_v1_docs.add_schema('Classification', schemas.ClassificationSchema())
        self.api_v1_docs.add_schema('Rule', schemas.RuleSchema())
        self.api_v1_docs.add_schema('Genepanel', schemas.GenepanelSchema())
        self.api_v1_docs.add_schema('Annotation', schemas.AnnotationSchema())
        self.api_v1_docs.add_schema('CustomAnnotation', schemas.CustomAnnotationSchema())
        self.api_v1_docs.add_schema('Genotype', schemas.GenotypeSchema())

    def _add_resource(self, resource, *paths):
        """
        Add resource to both restful api and to docs.
        """
        self.api.add_resource(resource, *paths)
        self.api_v1_docs.add_resource(paths[0], resource)

    def setup_api(self):

        # Expose swagger UI at /api/v1/docs
        # and expose the api spec at /api/v1/specs/
        self.api_v1_docs.init_api_docs('/api/v1/docs', '/api/v1/specs/')

        self._add_schemas()

        self._add_resource(r.acmg.ACMGAlleleResource,
                           '/api/v1/acmg/alleles/')

        self._add_resource(r.acmg.ACMGClassificationResource,
                           '/api/v1/acmg/classifications/')

        self._add_resource(r.allele.AlleleListResource,
                           '/api/v1/alleles/')

        self._add_resource(r.alleleassessment.AlleleAssessmentResource,
                           '/api/v1/alleleassessments/<int:aa_id>/')

        self._add_resource(r.alleleassessment.AlleleAssessmentListResource,
                           '/api/v1/alleleassessments/')

        self._add_resource(r.allelereport.AlleleReportListResource,
                           '/api/v1/allelereports/')

        self._add_resource(r.allelereport.AlleleReportResource,
                           '/api/v1/allelereports/<int:ar_id>/')

        self._add_resource(r.allele.AlleleGenepanelListResource,
                           '/api/v1/alleles/<int:allele_id>/genepanels/')

        self._add_resource(r.analysis.AnalysisListResource,
                           '/api/v1/analyses/')

        self._add_resource(r.analysis.AnalysisResource,
                           '/api/v1/analyses/<int:analysis_id>/')

        self._add_resource(r.igv.BamResource,
                           '/api/v1/analyses/<int:analysis_id>/bams/<int:sample_id>/')

        self._add_resource(r.igv.VcfResource,
                           '/api/v1/analyses/<int:analysis_id>/vcf/')

        self._add_resource(r.customannotation.CustomAnnotationList,
                           '/api/v1/customannotations/')

        self._add_resource(r.config.ConfigResource,
                           '/api/v1/config/')

        self._add_resource(r.genepanel.GenepanelResource,
                           '/api/v1/genepanels/<name>/<version>/')

<<<<<<< HEAD
        self._add_resource(r.genepanel.GenepanelListResource,
                           '/api/v1/genepanels/')
=======
        self._add_resource(r.overview.OverviewAlleleResource,
                           '/api/v1/overviews/alleles/')

        self._add_resource(r.overview.OverviewAnalysisResource,
                           '/api/v1/overviews/analyses/')
>>>>>>> e55992fa

        self._add_resource(r.igv.IgvResource,
                           '/api/v1/igv/<filename>')

        self._add_resource(r.reference.ReferenceListResource,
                           '/api/v1/references/')

        self._add_resource(r.referenceassessment.ReferenceAssessmentResource,
                           '/api/v1/referenceassessments/<int:ra_id>/')

        self._add_resource(r.referenceassessment.ReferenceAssessmentListResource,
                           '/api/v1/referenceassessments/')

        self._add_resource(r.search.SearchResource,
                           '/api/v1/search/')

        self._add_resource(r.user.UserListResource,
                           '/api/v1/users/')

        self._add_resource(r.user.UserResource,
                           '/api/v1/users/<int:user_id>/')

<<<<<<< HEAD
        self._add_resource(r.annotationjob.AnnotationJob,
                           '/api/v1/annotationjobs/',
                           '/api/v1/annotationjobs/<int:id>')

        self._add_resource(r.annotationjob.AnnotationServiceRunning,
                           '/api/v1/annotationservice/running/')

        self._add_resource(r.annotationjob.AnnotationServiceStatus,
                           '/api/v1/annotationservice/status/<task_id>')

        self._add_resource(r.annotationjob.AnnotationServiceAnnotate,
                           '/api/v1/annotationservice/annotate/')

        self._add_resource(r.annotationjob.AnnotationServiceProcess,
                           '/api/v1/annotationservice/process/<task_id>')

        self._add_resource(r.annotationjob.AnnotationJobDeposit,
                           '/api/v1/annotationservice/deposit/')
=======
        self._add_resource(r.workflow.allele.AlleleInterpretationListResource,
                           '/api/v1/workflows/alleles/<int:allele_id>/interpretations/')

        self._add_resource(r.workflow.allele.AlleleInterpretationResource,
                           '/api/v1/workflows/alleles/<int:allele_id>/interpretations/<int:interpretation_id>/')

        self._add_resource(r.workflow.allele.AlleleInterpretationAllelesListResource,
                           '/api/v1/workflows/alleles/<int:allele_id>/interpretations/<int:interpretation_id>/alleles/')

        self._add_resource(r.workflow.allele.AlleleActionStartResource,
                           '/api/v1/workflows/alleles/<int:allele_id>/actions/start/')

        self._add_resource(r.workflow.allele.AlleleActionMarkReviewResource,
                           '/api/v1/workflows/alleles/<int:allele_id>/actions/markreview/')

        self._add_resource(r.workflow.allele.AlleleActionFinalizeResource,
                           '/api/v1/workflows/alleles/<int:allele_id>/actions/finalize/')

        self._add_resource(r.workflow.allele.AlleleActionOverrideResource,
                           '/api/v1/workflows/alleles/<int:allele_id>/actions/override/')

        self._add_resource(r.workflow.allele.AlleleActionReopenResource,
                           '/api/v1/workflows/alleles/<int:allele_id>/actions/reopen/')

        self._add_resource(r.workflow.allele.AlleleCollisionResource,
                           '/api/v1/workflows/alleles/<int:allele_id>/collisions/')

        self._add_resource(r.workflow.analysis.AnalysisInterpretationListResource,
                           '/api/v1/workflows/analyses/<int:analysis_id>/interpretations/')

        self._add_resource(r.workflow.analysis.AnalysisInterpretationResource,
                           '/api/v1/workflows/analyses/<int:analysis_id>/interpretations/<int:interpretation_id>/')

        self._add_resource(r.workflow.analysis.AnalysisInterpretationAllelesListResource,
                           '/api/v1/workflows/analyses/<int:analysis_id>/interpretations/<int:interpretation_id>/alleles/')

        self._add_resource(r.workflow.analysis.AnalysisActionStartResource,
                           '/api/v1/workflows/analyses/<int:analysis_id>/actions/start/')

        self._add_resource(r.workflow.analysis.AnalysisActionMarkReviewResource,
                           '/api/v1/workflows/analyses/<int:analysis_id>/actions/markreview/')

        self._add_resource(r.workflow.analysis.AnalysisActionFinalizeResource,
                           '/api/v1/workflows/analyses/<int:analysis_id>/actions/finalize/')

        self._add_resource(r.workflow.analysis.AnalysisActionOverrideResource,
                           '/api/v1/workflows/analyses/<int:analysis_id>/actions/override/')

        self._add_resource(r.workflow.analysis.AnalysisActionReopenResource,
                           '/api/v1/workflows/analyses/<int:analysis_id>/actions/reopen/')

        self._add_resource(r.workflow.analysis.AnalysisCollisionResource,
                           '/api/v1/workflows/analyses/<int:analysis_id>/collisions/')
>>>>>>> e55992fa
<|MERGE_RESOLUTION|>--- conflicted
+++ resolved
@@ -90,16 +90,14 @@
         self._add_resource(r.genepanel.GenepanelResource,
                            '/api/v1/genepanels/<name>/<version>/')
 
-<<<<<<< HEAD
         self._add_resource(r.genepanel.GenepanelListResource,
                            '/api/v1/genepanels/')
-=======
+
         self._add_resource(r.overview.OverviewAlleleResource,
                            '/api/v1/overviews/alleles/')
 
         self._add_resource(r.overview.OverviewAnalysisResource,
                            '/api/v1/overviews/analyses/')
->>>>>>> e55992fa
 
         self._add_resource(r.igv.IgvResource,
                            '/api/v1/igv/<filename>')
@@ -122,7 +120,6 @@
         self._add_resource(r.user.UserResource,
                            '/api/v1/users/<int:user_id>/')
 
-<<<<<<< HEAD
         self._add_resource(r.annotationjob.AnnotationJob,
                            '/api/v1/annotationjobs/',
                            '/api/v1/annotationjobs/<int:id>')
@@ -141,7 +138,7 @@
 
         self._add_resource(r.annotationjob.AnnotationJobDeposit,
                            '/api/v1/annotationservice/deposit/')
-=======
+
         self._add_resource(r.workflow.allele.AlleleInterpretationListResource,
                            '/api/v1/workflows/alleles/<int:allele_id>/interpretations/')
 
@@ -194,5 +191,4 @@
                            '/api/v1/workflows/analyses/<int:analysis_id>/actions/reopen/')
 
         self._add_resource(r.workflow.analysis.AnalysisCollisionResource,
-                           '/api/v1/workflows/analyses/<int:analysis_id>/collisions/')
->>>>>>> e55992fa
+                           '/api/v1/workflows/analyses/<int:analysis_id>/collisions/')