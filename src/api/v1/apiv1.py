--- conflicted
+++ resolved
@@ -101,8 +101,31 @@
         self._add_resource(r.genepanel.GenepanelListResource,
                            '/api/v1/genepanels/')
 
-<<<<<<< HEAD
-=======
+        self._add_resource(r.igv.IgvResource,
+                           '/api/v1/igv/<filename>')
+
+        self._add_resource(r.reference.ReferenceListResource,
+                           '/api/v1/references/')
+
+        self._add_resource(r.referenceassessment.ReferenceAssessmentResource,
+                           '/api/v1/referenceassessments/<int:ra_id>/')
+
+        self._add_resource(r.referenceassessment.ReferenceAssessmentListResource,
+                           '/api/v1/referenceassessments/')
+
+        self._add_resource(r.search.SearchResource,
+                           '/api/v1/search/')
+
+        self._add_resource(r.user.UserListResource,
+                           '/api/v1/users/')
+
+        self._add_resource(r.user.UserResource,
+                           '/api/v1/users/<int:user_id>/')
+
+        # ---------------------------------------------------------------------------------------------------------
+        # Overview
+        # ---------------------------------------------------------------------------------------------------------
+
         self._add_resource(r.overview.OverviewAlleleResource,
                            '/api/v1/overviews/alleles/')
 
@@ -114,38 +137,6 @@
 
         self._add_resource(r.overview.OverviewUserStatsResource,
                            '/api/v1/overviews/userstats/')
-
->>>>>>> 443d41f7
-        self._add_resource(r.igv.IgvResource,
-                           '/api/v1/igv/<filename>')
-
-        self._add_resource(r.reference.ReferenceListResource,
-                           '/api/v1/references/')
-
-        self._add_resource(r.referenceassessment.ReferenceAssessmentResource,
-                           '/api/v1/referenceassessments/<int:ra_id>/')
-
-        self._add_resource(r.referenceassessment.ReferenceAssessmentListResource,
-                           '/api/v1/referenceassessments/')
-
-        self._add_resource(r.search.SearchResource,
-                           '/api/v1/search/')
-
-        self._add_resource(r.user.UserListResource,
-                           '/api/v1/users/')
-
-        self._add_resource(r.user.UserResource,
-                           '/api/v1/users/<int:user_id>/')
-
-        # ---------------------------------------------------------------------------------------------------------
-        # Overview
-        # ---------------------------------------------------------------------------------------------------------
-
-        self._add_resource(r.overview.OverviewAlleleResource,
-                           '/api/v1/overviews/alleles/')
-
-        self._add_resource(r.overview.OverviewAnalysisResource,
-                           '/api/v1/overviews/analyses/')
 
         # ---------------------------------------------------------------------------------------------------------
         # Annotation
