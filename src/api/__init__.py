from flask import Flask
<<<<<<< HEAD
from werkzeug.routing import BaseConverter
from werkzeug.serving import is_running_from_reloader
=======
>>>>>>> e55992fa

from vardb.datamodel import DB
from rest_query import RestQuery

from polling import setup_polling

def create_app():
    app = Flask(__name__)
    setup_polling(app)
    return app

# Setup app, and create polling thread
app = create_app()

db = DB()
engine_kwargs = {
    "pool_size": 5,
    "max_overflow": 10,
    "pool_timeout": 30
}
db.connect(engine_kwargs=engine_kwargs, query_cls=RestQuery)


class ApiError(RuntimeError):
    pass<|MERGE_RESOLUTION|>--- conflicted
+++ resolved
@@ -1,9 +1,4 @@
 from flask import Flask
-<<<<<<< HEAD
-from werkzeug.routing import BaseConverter
-from werkzeug.serving import is_running_from_reloader
-=======
->>>>>>> e55992fa
 
 from vardb.datamodel import DB
 from rest_query import RestQuery
