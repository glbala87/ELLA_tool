import click
import logging

import datetime

from vardb.datamodel import DB
from vardb.export import dump_sanger_variants, dump_classification

FILENAME_TIMESTAMP_FORMAT = "%Y-%m-%d_%H%M"  # 2017-11-10_1337


@click.group(help='Export data')
def export():
    pass


@export.command('classifications', help="Export all current classifications to excel and csv file.")
@click.option('--filename', help="The name of the file to create. Suffix .xls and .csv will be automatically added.\n" 
                                  "Default: 'variant-classifications-YYYY-MM-DD_hhmm.xls/csv'")
def cmd_export_classifications(filename):
    """
    Exports all current classifications into an excel file.
    """
    logging.basicConfig(level=logging.INFO)

    today = datetime.datetime.now()
    timestamp = today.strftime(FILENAME_TIMESTAMP_FORMAT)
    output_name = filename if filename else "variant-classifications-{timestamp}".format(timestamp=timestamp)

    # return

    db = DB()
    db.connect()
    dump_classification.dump_alleleassessments(db.session, output_name)
    click.echo("Exported variants to " + output_name + '.xls/csv')

<<<<<<< HEAD

@export.command('sanger', help="Export variants that needs to be Sanger verified")
@click.option('--filename', help="The name of the file to create. Suffix .xls and .csv will be automatically added.\n" 
                                  "Default: 'variant-sanger-YYYY-MM-DD_hhmm.xls/csv'")
def cmd_export_variants(filename):
=======
@export.command('sanger', help="Export variants that needs to be Sanger verified")
@click.option('--filename', help="The name of the file to create. Suffix .xls and .csv will be automatically added.\n" 
                                  "Default: 'variant-sanger-YYYY-MM-DD_hhmm.xls/csv'")
def cmd_export_classifications(filename):
>>>>>>> b3860d6d
    """
    Exports all current classifications into an excel file.
    """
    logging.basicConfig(level=logging.INFO)

    today = datetime.datetime.now()
    timestamp = today.strftime(FILENAME_TIMESTAMP_FORMAT)
    output_name = filename if filename else "variant-sanger-{timestamp}".format(timestamp=timestamp)

    # return

<<<<<<< HEAD
    db = DB()
    db.connect()
    dump_sanger_variants.dump_variants(db.session, output_name)
=======
    # db = DB()
    # db.connect()
    # dump_classification.dump_alleleassessments(db.session, output_name)
>>>>>>> b3860d6d
    click.echo("Exported variants to " + output_name + '.xls/csv')<|MERGE_RESOLUTION|>--- conflicted
+++ resolved
@@ -34,18 +34,10 @@
     dump_classification.dump_alleleassessments(db.session, output_name)
     click.echo("Exported variants to " + output_name + '.xls/csv')
 
-<<<<<<< HEAD
-
-@export.command('sanger', help="Export variants that needs to be Sanger verified")
-@click.option('--filename', help="The name of the file to create. Suffix .xls and .csv will be automatically added.\n" 
-                                  "Default: 'variant-sanger-YYYY-MM-DD_hhmm.xls/csv'")
-def cmd_export_variants(filename):
-=======
 @export.command('sanger', help="Export variants that needs to be Sanger verified")
 @click.option('--filename', help="The name of the file to create. Suffix .xls and .csv will be automatically added.\n" 
                                   "Default: 'variant-sanger-YYYY-MM-DD_hhmm.xls/csv'")
 def cmd_export_classifications(filename):
->>>>>>> b3860d6d
     """
     Exports all current classifications into an excel file.
     """
@@ -55,15 +47,7 @@
     timestamp = today.strftime(FILENAME_TIMESTAMP_FORMAT)
     output_name = filename if filename else "variant-sanger-{timestamp}".format(timestamp=timestamp)
 
-    # return
-
-<<<<<<< HEAD
     db = DB()
     db.connect()
     dump_sanger_variants.dump_variants(db.session, output_name)
-=======
-    # db = DB()
-    # db.connect()
-    # dump_classification.dump_alleleassessments(db.session, output_name)
->>>>>>> b3860d6d
     click.echo("Exported variants to " + output_name + '.xls/csv')