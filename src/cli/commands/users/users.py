import base64
import click
import datetime
import pytz
import sys
import os
import json
from copy import deepcopy
from functools import wraps

import bcrypt
from sqlalchemy.orm.exc import NoResultFound

from api.schemas.users import UserSchema
from api.util.useradmin import hash_password, change_password, deactivate_user, modify_user, check_password_strength, get_user
from vardb.datamodel import DB
from vardb.datamodel import user
from vardb.deposit.deposit_users import import_groups
<<<<<<< HEAD
=======


class UserGroupNotFound(NoResultFound):
    """Raised when a named user grouped can't be found in the database"""
    pass
>>>>>>> 1ffb98ec

# Decorators


def convert(join, *split_args):
    """
    Since click splits all options on whitespace, add this decorator before and after option decorators.
    
    Allows for whitespace in command line, e.g. 
    
        ./cli foo --some_parameter_with_whitespace foo bar
    
    will pass argument some_parameter_with_whitespace as 'foo bar'
    
    Usage: 
    @commandgroup.command("mycommand")
    @convert(True, "--some_parameter_with_whitespace")
    @options("--some_parameter_with_whitespace")
    @convert(False, "--some_parameter_with_whitespace")
    
    :param join: Boolean. Join or split arguments. Join and split arguments with '&'. 
    :param split_args: Arguments to join/split on whitespace/&, e.g. --first_name
    :return: 
    """
    if join:
        d = dict()
        k = None
        new_argv = []
        for arg in sys.argv:
            if arg.startswith("--"):
                if arg in split_args:
                    k = arg
                    d[k] = []
                    new_argv.append(k)
                    new_argv.append(None)
                    continue
                else:
                    new_argv.append(arg)
                    k = None
                    continue
            elif k is None:
                new_argv.append(arg)
                continue
            else:
                if new_argv[-1] is None:
                    new_argv[-1] = arg
                else:
                    new_argv[-1] += "&" + arg
        sys.argv = new_argv

    def _split(func):
        @wraps(func)
        def inner(*args, **kwargs):
            for k in kwargs:
                if "--" + k in split_args:
                    if kwargs[k] is not None:
                        kwargs[k] = " ".join(kwargs[k].split("&"))

            return func(*args, **kwargs)

        return inner

    return _split


# Helper functions

def generate_password():
    password = base64.b64encode(os.urandom(10))[-10:-2]
    if not check_password_strength(password):
        return generate_password()
    password_hash = hash_password(password)
    return password, password_hash


def encode(s):
    if isinstance(s, (str, unicode)):
        return s.encode('utf-8')
    else:
        return str(s)


# Commands

@click.group(help='User actions')
def users():
    pass


@users.command('list')
def cmd_users_list():
    """
    List all users
    """
    db = DB()
    db.connect()
    session = db.session()
    users = session.query(user.User).all()

    header = {'id': 'id', 'username': 'username', 'first_name': 'first_name', 'last_name': 'last_name', 'password_expiry': 'password_expiry'}
    row_format = "{id:^10}| {username:<20} | {first_name:<30} | {last_name:<30} | {password_expiry:<30}"
    click.echo(row_format.format(**header))
    click.echo(row_format.format(
        **{'id': '-' * 10, 'username': '-' * 20, 'first_name': '-' * 30, 'last_name': '-' * 30, 'password': '-' * 60, 'password_expiry': '-' * 40}))
    for u in users:
        click.echo(row_format.format(**{h: encode(getattr(u,h)) for h in header}))


@users.command('activity')
def cmd_users_activity():
    """
    List latest activity by users, sorted by last activity
    """

    db = DB()
    db.connect()
    session = db.session()
    usersessions = session.query(user.UserSession).order_by(user.UserSession.lastactivity.desc()).all()

    header = {'id': 'id', 'username': 'username', 'first_name': 'first_name', 'last_name': 'last_name', 'last_activity': 'last_activity'}
    row_format = "{id:^10}| {username:<20} | {first_name:<30} | {last_name:<30} | {last_activity:<35} |"
    click.echo(row_format.format(**header))
    click.echo(row_format.format(id='-'*10, username='-'*20, first_name='-'*30, last_name='-'*30, last_activity='-'*35))

    for u in usersessions:
        click.echo(row_format.format(id=u.user.id, username=u.user.username, first_name=u.user.first_name, last_name=u.user.last_name, last_activity=str(u.lastactivity)))


def _add_user(session, username, first_name, last_name, usergroup):
    """
    Add user with a generated password
    """

    existing_user = session.query(user.User).filter(
        user.User.username == username,
    ).one_or_none()

    assert existing_user is None, "Username %s already exists" % username

    try:
        group = session.query(user.UserGroup).filter(
            user.UserGroup.name == usergroup
        ).one()
    except NoResultFound, e:
        raise UserGroupNotFound("The user group '{}' was not found for user {}".format(usergroup, username), e)

    password, password_hash = generate_password()

    u = user.User(
        username=username,
        first_name=first_name,
        last_name=last_name,
        group_id=group.id,
        password=password_hash,
        password_expiry=datetime.datetime(1970,1,1,tzinfo=pytz.utc)
    )

    session.add(u)
    return u, password


@users.command('add')
@convert(True, "--first_name", "--last_name")
@click.option('--username')
@click.option('--first_name')
@click.option('--last_name')
@click.option('--usergroup')
@convert(False, "--first_name", "--last_name")
def cmd_add_user(username, first_name, last_name, usergroup):
    """
    Add user with a generated password
    """
    db = DB()
    db.connect()
    session = db.session()

    u, pw = _add_user(session, username, first_name, last_name, usergroup)
    session.commit()

    click.echo(u"Added user {username} ({last_name}, {first_name}) with password {password}".format(
        username=u.username,
        first_name=u.first_name,
        last_name=u.last_name,
        password=pw
    ))


@users.command('add_many', help="Import users from a json file")
@click.argument("json_file")
@click.option('--group', multiple=True, help="Limit the import to users belonging to specific usergroups, multiple options allowed." \
                + "If 'ALL' is given as option all users are imported")
@click.option('-dry', is_flag=True, help="List users that would be imported")
def cmd_add_many_users(json_file, group, dry):  # group is a tuple of names given as --group options
    from functools import partial
    users = json.load(open(json_file, 'r'))

    def is_usergroup_configured_to_be_imported(group_names, user):
        return user["usergroup"] \
               and user["usergroup"].strip() \
               and group_names \
               and user["usergroup"].strip().lower() in map(lambda s: s.strip().lower(), group_names)

    filtered_users = users if 'ALL' in group else filter(partial(is_usergroup_configured_to_be_imported, group), users)

    if dry:
        for u in filtered_users:
            click.echo(u"Would add user '{username}' ('{last_name}', '{first_name}') from '{usergroup}')".format(
                username=u["username"],
                first_name=u["first_name"],
                last_name=u["last_name"],
                usergroup=u["usergroup"]
            ))
        return

    db = DB()
    db.connect()
    session = db.session()

    for u in filtered_users:
        try:
            u, pw = _add_user(session, u["username"], u["first_name"], u["last_name"], u["usergroup"])
        except (AssertionError, UserGroupNotFound) as e:
            print e
            continue
        click.echo(u"Added user {username} ({last_name}, {first_name}) with password {password}".format(
            username=u.username,
            first_name=u.first_name,
            last_name=u.last_name,
            password=pw
        ))
    session.commit()

@users.command('add_groups', help="Import user groups from a json file")
@click.argument("json_file")
@click.option('--name',  multiple=True, help="Limit the import to these groups, multiple options allowed."
              + " Value 'ALL' imports all groups.")
@click.option('-dry', is_flag=True, help="List groups that would be imported")
def cmd_add_many_groups(json_file, name, dry):  # name is a tuple of names given as --name options
    from functools import partial

    groups = json.load(open(json_file, 'r'))

    def is_usergroup_configured_to_be_imported(group_filter, group):
        return group["name"] \
               and group["name"].strip() \
               and group_filter \
               and group["name"].strip().lower() in map(lambda s: s.strip().lower(), group_filter)

    filtered_groups = groups if 'ALL' in name else filter(partial(is_usergroup_configured_to_be_imported, name), groups)
    if dry:
        for g in filtered_groups:
            click.echo(u"Would add group '{name}'".format(name=g["name"]))
        return

    db = DB()
    db.connect()
    session = db.session()

    import_groups(session, filtered_groups, log=click.echo)


@users.command('reset_password')
@click.argument("username")
def cmd_reset_password(username):
    """
    Reset password for user (new password generated)
    """
    db = DB()
    db.connect()
    session = db.session()

    password, _ = generate_password()
    change_password(session, username, None, password, override=True)
    u = session.query(user.User).filter(
        user.User.username == username
    ).one()

    click.echo("Reset password for user {username} ({last_name}, {first_name}) with password {password}".format(
        username=username,
        first_name=u.first_name.encode('utf-8'),
        last_name=u.last_name.encode('utf-8'),
        password=password
    ))


@users.command("lock")
@click.argument("username")
def cmd_invalidate_user(username):
    """
    Invalidate a user and all sessions.
    
    TODO: Add possibility to delete user, but only allow if user is not associated with any assessments or interpretations
    """

    db = DB()
    db.connect()
    session = db.session()
    u = get_user(session, username)
    deactivate_user(session, u)

    click.echo("User {username} ({last_name}, {first_name}) has been deactivated".format(
        username=username,
        first_name=u.first_name,
        last_name=u.last_name,
    ))


@users.command("modify")
@convert(True, "--first_name", "--last_name")
@click.argument("username")
@click.option("--new_username")
@click.option("--first_name")
@click.option("--last_name")
#@click.option("--user_role")
#@click.option("--user_group")
@convert(False, "--first_name", "--last_name")
def cmd_modify_user(username, **kwargs):
    db = DB()
    db.connect()
    session = db.session()

    u_before = deepcopy(session.query(user.User).filter(
        user.User.username == username
    ).one())

    kwargs["username"] = kwargs.pop("new_username")
    modified = {k: v for k,v in kwargs.iteritems() if v is not None}

    modify_user(session, username, **modified)

    u_after = session.query(user.User).filter(
        user.User.username == username
    ).one()

    click.echo("User {username} ({last_name}, {first_name}) has been modified: ".format(
        username=username,
        first_name=u_after.first_name,
        last_name=u_after.last_name,
    ))

    n_changes = 0
    for k in modified:
        from_val = encode(getattr(u_before, k))
        to_val = encode(getattr(u_after, k))
        if from_val != to_val:
            n_changes += 1
            click.echo("\t{key}: {from_val} ---> {to_val}".format(key=k, from_val=from_val, to_val=to_val))

    if n_changes == 0:
        click.echo("No modifications made!")


<|MERGE_RESOLUTION|>--- conflicted
+++ resolved
@@ -16,14 +16,11 @@
 from vardb.datamodel import DB
 from vardb.datamodel import user
 from vardb.deposit.deposit_users import import_groups
-<<<<<<< HEAD
-=======
 
 
 class UserGroupNotFound(NoResultFound):
     """Raised when a named user grouped can't be found in the database"""
     pass
->>>>>>> 1ffb98ec
 
 # Decorators
 
