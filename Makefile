# This file should be in charge of any short-lived processes
# Anything long-running should be controlled by supervisord
.PHONY: build ci-build docker-build docker-build-self-contained \
dev docker-run-dev restart logs \
ci-single-test ci-e2e-test single-test \
docker-run-all-tests docker-run-single-test ci-docker-run-single-test ci-docker-run-e2e-test  \
ci-docker-selenium docker-run-e2e-app  docker-cleanup-e2e \
check_test_name all-tests test-api test-common test-js test-e2e \
 

BRANCH ?= $(shell git rev-parse --abbrev-ref HEAD)
API_PORT ?= 8000-9999
INTERNAL_API_PORT = 5000# e2e testing uses linked containers, so use container internal port
INTERNAL_SELENIUM_PORT = 4444# e2e testing uses linked containers, so use container internal port
API_HOST ?= 'localhost'

CONTAINER_NAME = gin-$(BRANCH)-$(USER)
E2E_CONTAINER_NAME = gin-e2e-$(BRANCH)-$(USER)
SELENIUM_CONTAINER_NAME = selenium
IMAGE_NAME = local/gin-$(BRANCH)
<<<<<<< HEAD
SELENIUM_ADDRESS ?= 'http://localhost:4444/wd/hub'
=======
BUILD_TYPE ?= core
BUILD_VERSION ?= 0.9.1
>>>>>>> 6bcbe8ca

help :
	@echo ""
	@echo "-- GENERAL COMMANDS --"
	@echo "make build		- build image $(IMAGE_NAME)"
	@echo "make kill		- stop and remove $(CONTAINER_NAME)"
	@echo ""
	@echo "-- DEV COMMANDS --"
	@echo "make dev		- run image $(IMAGE_NAME), with container name $(CONTAINER_NAME) :: API_PORT and GIN_OPTS available as variables"
	@echo "make shell		- get a bash shell into $(CONTAINER_NAME)"
	@echo "make logs		- tail logs from $(CONTAINER_NAME)"
	@echo "make restart		- restart container $(CONTAINER_NAME)"
	@echo ""
	@echo "-- TEST COMMANDS --"
	@echo "make test		     - build image $(IMAGE_NAME), then run all tests in a new container"
	@echo "make single-test	     - run image $(IMAGE_NAME) :: TEST_NAME={api | common | js } available as variable"
	@echo ""
	@echo "-- CI TEST COMMANDS --"
	@echo "make ci-single-test          - runs a single type of test :: TEST_NAME={ api | common | js } available as variable"
	@echo "make ci-e2e-test             - runs e2e tests using a running g:n app. Starts/stops containers for app, selenium and protractor (test runner)"
	

#---------------------------------------------
# Container building
#---------------------------------------------

build: docker-build

ci-build: docker-build-self-contained

docker-build:
	docker build -t $(IMAGE_NAME) .

# NOTE: you should not run this directly!
#       see instead: ci-build
docker-build-self-contained:
	docker build -t $(IMAGE_NAME) -f Dockerfile.ci .

#---------------------------------------------
# Local development
#---------------------------------------------

dev: docker-run-dev

restart:
	docker restart $(CONTAINER_NAME)

logs:
	docker logs -f $(CONTAINER_NAME)

peek:
	docker exec -it $(CONTAINER_NAME) bash
# the following targets are to be called by other targets only:

docker-run-dev:
	docker run -d \
	--name $(CONTAINER_NAME) \
	-p $(API_PORT):5000 \
	$(GIN_OPTS) \
	-v $(shell pwd):/genap \
	$(IMAGE_NAME) \
	supervisord -c /genap/ops/dev/supervisor.cfg


#---------------------------------------------
# Start containers to run tests
#---------------------------------------------

ci-single-test: check_test_name ci-build ci-docker-run-single-test # run a specific test type in ci (common, js, api): make test-$(TEST_NAME)

ci-e2e-test: ci-build docker-run-e2e-app ci-docker-run-e2e-test # starts containers and cleans up
	make docker-cleanup-e2e

single-test: docker-run-single-test

test: docker-run-all-tests


# the following targets are to be called by other targets only:
 
docker-run-all-tests:
	docker run $(IMAGE_NAME) make all-tests

ci-docker-run-single-test: check_test_name
	docker run $(IMAGE_NAME) make test-$(TEST_NAME)

docker-run-single-test: check_test_name
	docker run -v `pwd`:/genap $(IMAGE_NAME) make test-$(TEST_NAME)

ci-docker-run-e2e-test: ci-docker-selenium # test runner (protractor) for e2e tests
	docker run --link $(SELENIUM_CONTAINER_NAME):selenium --rm --name e2e $(IMAGE_NAME) make test-e2e API_PORT=$(INTERNAL_API_PORT) API_HOST=genapp SELENIUM_ADDRESS=http://selenium:$(INTERNAL_SELENIUM_PORT)/wd/hub \
	|| (ret=$$?; echo "Failure. Will remove containers" && make docker-cleanup-e2e && exit $$ret)

ci-docker-selenium:
	docker run --name $(SELENIUM_CONTAINER_NAME) --link $(E2E_CONTAINER_NAME):genapp -d -p 4444:$(INTERNAL_SELENIUM_PORT) -p 5900:5900 -v /dev/shm:/dev/shm selenium/standalone-chrome-debug:2.48.2
	sleep 5

docker-run-e2e-app: # container used when doing e2e tests. No volume mounting, so file changes when developing won't be picked up!
	docker run -d \
	--name $(E2E_CONTAINER_NAME) \
	-p $(API_PORT):$(INTERNAL_API_PORT) \
	$(GIN_OPTS) \
	$(IMAGE_NAME) \
	supervisord -c /genap/ops/dev/supervisor.cfg
	sleep 10

shell:
	docker exec -it $(CONTAINER_NAME) bash

kill:
	docker stop $(CONTAINER_NAME)
	docker rm $(CONTAINER_NAME)

test: ci-build docker-run-tests

<<<<<<< HEAD
=======
build: docker-build
ci-build: create-ci-file docker-build-self-contained kill-ci-file
create-ci-file:
	sed 's/# ADD/ADD/' Dockerfile > Dockerfile.ci
kill-ci-file:
	rm Dockerfile.ci
>>>>>>> 6bcbe8ca

check_test_name:
		@if [ "$(TEST_NAME)" == "" ] ; then echo "Please specify TEST_NAME"; exit 1 ; fi

docker-cleanup-e2e:
	docker stop $(SELENIUM_CONTAINER_NAME)
	docker rm $(SELENIUM_CONTAINER_NAME)
	docker stop $(E2E_CONTAINER_NAME)
	docker rm $(E2E_CONTAINER_NAME)

#---------------------------------------------
# Test targets inside containers:
#---------------------------------------------

# the following targets are to be called by other targets only:
 
all-tests: test-js test-common test-api

test-api: export PGDATABASE=vardb-test
test-api: export DB_URL=postgres:///vardb-test
test-api: export PYTHONPATH=/genap/src
test-api:
	supervisord -c /genap/ops/test/supervisor.cfg
	sleep 5
	py.test "/genap/src/api" -s


test-common: export PYTHONPATH=/genap/src
test-common:
	py.test src -k 'not test_ui' --cov src --cov-report xml --ignore src/api


test-js:
	rm -f /genap/node_modules
	ln -s /dist/node_modules/ /genap/node_modules
	gulp unit

<<<<<<< HEAD

test-e2e: # preq: app and selenium are already started
	@echo "Running e2e tests against $(API_HOST):$(API_PORT) using selenium server $(SELENIUM_ADDRESS)"
	rm -f /genap/node_modules
	ln -s /dist/node_modules/ /genap/node_modules
	gulp --e2e_ip=$(API_HOST) --e2e_port=$(API_PORT) --selenium_address=$(SELENIUM_ADDRESS) e2e
=======
image: start-provision get-ansible run-ansible commit-provision stop-provision clean-ansible
get-ansible:
	virtualenv ops/builder/venv
	ops/builder/venv/bin/pip install --upgrade ansible
run-ansible:
	ops/builder/venv/bin/ansible-playbook -i provision, -c docker ops/builder/builder.yml --tags=$(BUILD_TYPE)
clean-ansible:
	rm -rf ops/builder/venv
start-provision:
	docker ps | grep -q provision && docker stop -t 0 provision && docker rm provision || exit 0
	docker build -t init -f ops/builder/Dockerfile .
	docker run -d --name provision init sleep infinity
commit-provision:
	docker commit provision ousamg/gin-$(BUILD_TYPE):$(BUILD_VERSION)
stop-provision:
	docker ps | grep -q provision && docker stop -t 0 provision && docker rm provision
	docker rmi -f init
>>>>>>> 6bcbe8ca
<|MERGE_RESOLUTION|>--- conflicted
+++ resolved
@@ -18,12 +18,9 @@
 E2E_CONTAINER_NAME = gin-e2e-$(BRANCH)-$(USER)
 SELENIUM_CONTAINER_NAME = selenium
 IMAGE_NAME = local/gin-$(BRANCH)
-<<<<<<< HEAD
 SELENIUM_ADDRESS ?= 'http://localhost:4444/wd/hub'
-=======
 BUILD_TYPE ?= core
 BUILD_VERSION ?= 0.9.1
->>>>>>> 6bcbe8ca
 
 help :
 	@echo ""
@@ -42,6 +39,7 @@
 	@echo "make single-test	     - run image $(IMAGE_NAME) :: TEST_NAME={api | common | js } available as variable"
 	@echo ""
 	@echo "-- CI TEST COMMANDS --"
+	@echo "make ci-test          - runs all tests (except e2e)"
 	@echo "make ci-single-test          - runs a single type of test :: TEST_NAME={ api | common | js } available as variable"
 	@echo "make ci-e2e-test             - runs e2e tests using a running g:n app. Starts/stops containers for app, selenium and protractor (test runner)"
 	
@@ -52,7 +50,13 @@
 
 build: docker-build
 
-ci-build: docker-build-self-contained
+ci-build: create-ci-file docker-build-self-contained kill-ci-file
+
+create-ci-file:
+	sed 's/# ADD/ADD/' Dockerfile > Dockerfile.ci
+
+kill-ci-file:
+	rm Dockerfile.ci
 
 docker-build:
 	docker build -t $(IMAGE_NAME) .
@@ -62,6 +66,7 @@
 docker-build-self-contained:
 	docker build -t $(IMAGE_NAME) -f Dockerfile.ci .
 
+
 #---------------------------------------------
 # Local development
 #---------------------------------------------
@@ -74,8 +79,6 @@
 logs:
 	docker logs -f $(CONTAINER_NAME)
 
-peek:
-	docker exec -it $(CONTAINER_NAME) bash
 # the following targets are to be called by other targets only:
 
 docker-run-dev:
@@ -92,26 +95,31 @@
 # Start containers to run tests
 #---------------------------------------------
 
+ci-test: ci-build ci-docker-run-all-tests
+
 ci-single-test: check_test_name ci-build ci-docker-run-single-test # run a specific test type in ci (common, js, api): make test-$(TEST_NAME)
 
 ci-e2e-test: ci-build docker-run-e2e-app ci-docker-run-e2e-test # starts containers and cleans up
 	make docker-cleanup-e2e
 
+
 single-test: docker-run-single-test
-
 test: docker-run-all-tests
 
 
 # the following targets are to be called by other targets only:
  
 docker-run-all-tests:
-	docker run $(IMAGE_NAME) make all-tests
+	docker run -v `pwd`:/genap $(IMAGE_NAME) make all-tests
+
+docker-run-single-test: check_test_name
+	docker run -v `pwd`:/genap $(IMAGE_NAME) make test-$(TEST_NAME)
 
 ci-docker-run-single-test: check_test_name
 	docker run $(IMAGE_NAME) make test-$(TEST_NAME)
 
-docker-run-single-test: check_test_name
-	docker run -v `pwd`:/genap $(IMAGE_NAME) make test-$(TEST_NAME)
+ci-docker-run-all-tests:
+	docker run $(IMAGE_NAME) make all-tests
 
 ci-docker-run-e2e-test: ci-docker-selenium # test runner (protractor) for e2e tests
 	docker run --link $(SELENIUM_CONTAINER_NAME):selenium --rm --name e2e $(IMAGE_NAME) make test-e2e API_PORT=$(INTERNAL_API_PORT) API_HOST=genapp SELENIUM_ADDRESS=http://selenium:$(INTERNAL_SELENIUM_PORT)/wd/hub \
@@ -130,25 +138,6 @@
 	supervisord -c /genap/ops/dev/supervisor.cfg
 	sleep 10
 
-shell:
-	docker exec -it $(CONTAINER_NAME) bash
-
-kill:
-	docker stop $(CONTAINER_NAME)
-	docker rm $(CONTAINER_NAME)
-
-test: ci-build docker-run-tests
-
-<<<<<<< HEAD
-=======
-build: docker-build
-ci-build: create-ci-file docker-build-self-contained kill-ci-file
-create-ci-file:
-	sed 's/# ADD/ADD/' Dockerfile > Dockerfile.ci
-kill-ci-file:
-	rm Dockerfile.ci
->>>>>>> 6bcbe8ca
-
 check_test_name:
 		@if [ "$(TEST_NAME)" == "" ] ; then echo "Please specify TEST_NAME"; exit 1 ; fi
 
@@ -159,11 +148,22 @@
 	docker rm $(E2E_CONTAINER_NAME)
 
 #---------------------------------------------
+# Containers misc:
+#---------------------------------------------
+
+shell:
+	docker exec -it $(CONTAINER_NAME) bash
+
+kill:
+	docker stop $(CONTAINER_NAME)
+	docker rm $(CONTAINER_NAME)
+
+#---------------------------------------------
 # Test targets inside containers:
 #---------------------------------------------
 
 # the following targets are to be called by other targets only:
- 
+
 all-tests: test-js test-common test-api
 
 test-api: export PGDATABASE=vardb-test
@@ -185,14 +185,17 @@
 	ln -s /dist/node_modules/ /genap/node_modules
 	gulp unit
 
-<<<<<<< HEAD
-
 test-e2e: # preq: app and selenium are already started
 	@echo "Running e2e tests against $(API_HOST):$(API_PORT) using selenium server $(SELENIUM_ADDRESS)"
 	rm -f /genap/node_modules
 	ln -s /dist/node_modules/ /genap/node_modules
 	gulp --e2e_ip=$(API_HOST) --e2e_port=$(API_PORT) --selenium_address=$(SELENIUM_ADDRESS) e2e
-=======
+
+
+#---------------------------------------------
+# Provisioning:
+#---------------------------------------------
+
 image: start-provision get-ansible run-ansible commit-provision stop-provision clean-ansible
 get-ansible:
 	virtualenv ops/builder/venv
@@ -209,5 +212,4 @@
 	docker commit provision ousamg/gin-$(BUILD_TYPE):$(BUILD_VERSION)
 stop-provision:
 	docker ps | grep -q provision && docker stop -t 0 provision && docker rm provision
-	docker rmi -f init
->>>>>>> 6bcbe8ca
+	docker rmi -f init